# Copyright (C) 2015-2019 OpenIO SAS, as part of OpenIO SDS
#
# This library is free software; you can redistribute it and/or
# modify it under the terms of the GNU Lesser General Public
# License as published by the Free Software Foundation; either
# version 3.0 of the License, or (at your option) any later version.
#
# This library is distributed in the hope that it will be useful,
# but WITHOUT ANY WARRANTY; without even the implied warranty of
# MERCHANTABILITY or FITNESS FOR A PARTICULAR PURPOSE.  See the GNU
# Lesser General Public License for more details.
#
# You should have received a copy of the GNU Lesser General Public
# License along with this library.

# pylint: disable=protected-access

import json
import random
import unittest
from os.path import basename
from tempfile import NamedTemporaryFile
from mock import MagicMock as Mock, ANY


from oio.common import exceptions
from oio.common.constants import container_headers, object_headers
from oio.common.decorators import handle_container_not_found, \
    handle_object_not_found
from oio.common.storage_functions import _sort_chunks
from oio.api.object_storage import ObjectStorageApi
from tests.utils import random_str
from tests.unit.api import FakeStorageApi, FakeApiResponse


def chunk(suffix, position):
    return {"url": "http://1.2.3.4:6000/{0}".format(suffix),
            "pos": str(position), "size": 32, "hash": "0"*32}


def extend(base, inc):
    base.update(inc)
    return base


class ObjectStorageTest(unittest.TestCase):
    def setUp(self):
        self.fake_endpoint = "http://1.2.3.4:8000"
        self.api = FakeStorageApi("NS", endpoint=self.fake_endpoint)
        self.account = "test"
        self.container = "fake"
        self.headers = {"x-oio-req-id": random_str(32)}
        self.policy = "THREECOPIES"
        self.uri_base = self.fake_endpoint + "/v3.0/NS"

    def test_handle_container_not_found(self):
        @handle_container_not_found
        def test(self, account, container):
            raise exceptions.NotFound("No container")

        container = random_str(32)
        self.assertRaises(
            exceptions.NoSuchContainer, test, self, self.account, container)

    def test_handle_object_not_found(self):
        @handle_object_not_found
        def test(self, account, container, obj):
            raise exceptions.NotFound("No object")

        obj = random_str(32)
        self.assertRaises(
            exceptions.NoSuchObject, test, self, self.account, self.container,
            obj)

    def test_container_list(self):
        resp = FakeApiResponse()
        name = random_str(32)
        marker = random_str(32)
        delimiter = random_str(32)
        end_marker = random_str(32)
        prefix = random_str(32)
        limit = random.randint(1, 1000)
        body = {"listing": [[name, 0, 0, 0]]}
        fake_endpoint = 'fake_endpoint'
        self.api.account._direct_request = Mock(return_value=(resp, body))
        self.api.account._get_account_addr = Mock(return_value=fake_endpoint)
        containers = self.api.container_list(
            self.account, limit=limit, marker=marker, prefix=prefix,
            delimiter=delimiter, end_marker=end_marker, headers=self.headers)
        params = {"id": self.account, "prefix": prefix, "delimiter": delimiter,
                  "marker": marker, "end_marker": end_marker, "limit": limit,
                  "s3_buckets_only": False}
        uri = "http://%s/v1.0/account/containers" % fake_endpoint
        self.api.account._direct_request.assert_called_once_with(
            'GET', uri, params=params, headers=self.headers,
            autocreate=True)
        self.assertEqual(len(containers), 1)

    def test_object_list(self):
        api = self.api
        marker = random_str(32)
        delimiter = random_str(32)
        end_marker = random_str(32)
        prefix = random_str(32)
        limit = random.randint(1, 1000)
        name0 = random_str(32)
        name1 = random_str(32)
        resp_body = {"objects": [{"name": name0}, {"name": name1}]}
        resp = FakeApiResponse()
        resp.headers = {}
        api.container._direct_request = Mock(return_value=(resp, resp_body))
        listing = api.object_list(
            self.account, self.container, limit=limit, marker=marker,
            prefix=prefix, delimiter=delimiter, end_marker=end_marker,
            headers=self.headers)
        uri = "%s/container/list" % self.uri_base
        params = {'acct': self.account, 'ref': self.container,
                  'marker': marker, 'max': limit,
                  'delimiter': delimiter, 'prefix': prefix,
                  'end_marker': end_marker,
                  'properties': False}
        api.container._direct_request.assert_called_once_with(
            'GET', uri, params=params, headers=self.headers,
<<<<<<< HEAD
            path=ANY)
=======
            autocreate=True)
>>>>>>> 37530c9e
        self.assertEqual(len(listing['objects']), 2)

    def test_container_show(self):
        api = self.api
        resp = FakeApiResponse()
        name = random_str(32)
        cont_size = random.randint(1, 1000)
        resp.headers = {
            container_headers["size"]: cont_size
        }
        api.container._direct_request = Mock(return_value=(resp, {}))
        info = api.container_show(self.account, name, headers=self.headers)
        uri = "%s/container/show" % self.uri_base
        params = {'acct': self.account, 'ref': name}
        api.container._direct_request.assert_called_once_with(
            'GET', uri, params=params, headers=self.headers,
            autocreate=True)
        self.assertEqual(info, {})

    def test_container_show_not_found(self):
        api = self.api
        api.container._direct_request = Mock(
            side_effect=exceptions.NotFound("No container"))
        name = random_str(32)
        self.assertRaises(exceptions.NoSuchContainer, api.container_show,
                          self.account, name)

    def test_container_create(self):
        api = self.api
        resp = FakeApiResponse()
        resp.status = 201
        api.container._direct_request = Mock(return_value=(resp, None))

        name = random_str(32)
        result = api.container_create(self.account, name, headers=self.headers)
        self.assertEqual(result, True)

        uri = "%s/container/create" % self.uri_base
        params = {'acct': self.account, 'ref': name}
        self.headers['x-oio-action-mode'] = 'autocreate'
        data = json.dumps({'properties': {}, 'system': {}})
        api.container._direct_request.assert_called_once_with(
            'POST', uri, params=params, data=data,
            headers=self.headers, autocreate=True)

    def test_container_create_exist(self):
        api = self.api
        resp = FakeApiResponse()
        resp.status = 204
        api.container._direct_request = Mock(return_value=(resp, None))

        name = random_str(32)
        result = api.container_create(self.account, name)
        self.assertEqual(result, False)

    def test_container_delete(self):
        api = self.api

        resp = FakeApiResponse()
        resp.status_code = 204
        api.container._direct_request = Mock(return_value=(resp, None))
        api.directory.unlink = Mock(return_value=None)
        name = random_str(32)
        api.container_delete(self.account, name, headers=self.headers)

        uri = "%s/container/destroy" % self.uri_base
        params = {'acct': self.account, 'ref': name}
        api.container._direct_request.assert_called_once_with(
            'POST', uri, params=params, headers=self.headers,
            autocreate=True)

    def test_container_delete_not_empty(self):
        api = self.api

        api.container._direct_request = Mock(
            side_effect=exceptions.Conflict(""))
        api.directory.unlink = Mock(return_value=None)
        name = random_str(32)

        self.assertRaises(
            exceptions.ContainerNotEmpty, api.container_delete, self.account,
            name)

    def test_container_update(self):
        api = self.api

        name = random_str(32)
        key = random_str(32)
        value = random_str(32)
        meta = {key: value}
        resp = FakeApiResponse()
        api.container._direct_request = Mock(return_value=(resp, None))
        api.container_set_properties(
            self.account, name, meta, headers=self.headers)

        data = json.dumps({'properties': meta, 'system': {}})
        uri = "%s/container/set_properties" % self.uri_base
        params = {'acct': self.account, 'ref': name}
        api.container._direct_request.assert_called_once_with(
            'POST', uri, data=data, params=params, headers=self.headers,
            autocreate=True)

    def test_object_show(self):
        api = self.api
        name = random_str(32)
        size = random.randint(1, 1000)
        content_hash = random_str(32)
        content_type = random_str(32)
        resp = FakeApiResponse()
        resp.headers = {object_headers["name"]: name,
                        object_headers["size"]: str(size),
                        object_headers["hash"]: content_hash,
                        object_headers["mime_type"]: content_type}
        api.container._direct_request = Mock(
            return_value=(resp, {'properties': {}}))
        obj = api.object_show(
            self.account, self.container, name, headers=self.headers)

        uri = "%s/content/get_properties" % self.uri_base
        params = {'acct': self.account, 'ref': self.container,
                  'path': name, 'version': None}
        api.container._direct_request.assert_called_once_with(
            'POST', uri, params=params, data=None, headers=self.headers,
            autocreate=True)
        self.assertIsNotNone(obj)

    def test_object_create_no_data(self):
        api = self.api
        name = random_str(32)
        self.assertRaises(exceptions.MissingData, api.object_create,
                          self.account, self.container, obj_name=name)

    def test_object_create_no_name(self):
        api = self.api
        self.assertRaises(exceptions.MissingName, api.object_create,
                          self.account, self.container, data="x")

    def test_object_create_missing_file(self):
        api = self.api
        name = random_str(32)
        self.assertRaises(
            exceptions.FileNotFound, api.object_create, self.account,
            self.container, name)

    def test_object_create_from_file(self):
        self.api._object_create = Mock(return_value=None)
        src = NamedTemporaryFile()
        self.api.object_create_ext(
            self.account, self.container, file_or_path=src)
        self.api._object_create.assert_called_once()
        call_args = self.api._object_create.call_args
        self.assertIs(call_args[0][0], self.account)
        self.assertIs(call_args[0][1], self.container)
        self.assertEqual(call_args[0][2], basename(src.name))
        self.assertIs(call_args[0][3], src)

    def test_object_create_from_file_path(self):
        self.api._object_create = Mock(return_value=None)
        src = NamedTemporaryFile()
        self.api.object_create_ext(
            self.account, self.container, file_or_path=src.name)
        self.api._object_create.assert_called_once()
        call_args = self.api._object_create.call_args
        self.assertIs(call_args[0][0], self.account)
        self.assertIs(call_args[0][1], self.container)
        self.assertEqual(call_args[0][2], basename(src.name))
        self.assertIsInstance(call_args[0][3], file)
        self.assertEqual(call_args[0][3].name, src.name)

    def test_object_create_from_iterable(self):
        class DataGen(object):
            def __init__(self):
                self.data = "abcd"
                self.pos = 0

            def __iter__(self):
                return self

            def next(self):
                if self.pos >= len(self.data):
                    raise StopIteration()
                self.pos += 1
                return self.data[self.pos - 1]

        self.api._object_create = Mock(return_value=None)
        name = random_str(32)
        self.api.object_create_ext(
            self.account, self.container, data=DataGen(), obj_name=name)
        self.api._object_create.assert_called_once()
        call_args = self.api._object_create.call_args
        from oio.common.utils import GeneratorIO
        self.assertIs(call_args[0][0], self.account)
        self.assertIs(call_args[0][1], self.container)
        self.assertIs(call_args[0][2], name)
        self.assertIsInstance(call_args[0][3], GeneratorIO)

    def test_object_create_from_string(self):
        self.api._object_create = Mock(return_value=None)
        name = random_str(32)
        self.api.object_create_ext(
            self.account, self.container, data=name, obj_name=name)
        self.api._object_create.assert_called_once()
        call_args = self.api._object_create.call_args
        from io import BytesIO
        self.assertIs(call_args[0][0], self.account)
        self.assertIs(call_args[0][1], self.container)
        self.assertIs(call_args[0][2], name)
        self.assertIsInstance(call_args[0][3], BytesIO)

    def test_object_set_properties(self):
        api = self.api

        name = random_str(32)
        key = random_str(32)
        value = random_str(32)
        meta = {key: value}
        resp = FakeApiResponse()
        api.container._direct_request = Mock(return_value=(resp, None))
        api.object_set_properties(
            self.account, self.container, name, meta, headers=self.headers)

        data = {'properties': meta}
        data = json.dumps(data)
        uri = "%s/content/set_properties" % self.uri_base
        params = {'acct': self.account, 'ref': self.container,
                  'path': name}
        api.container._direct_request.assert_called_once_with(
            'POST', uri, data=data, params=params, headers=self.headers,
            autocreate=True)

    def test_object_del_properties(self):
        resp = FakeApiResponse()
        self.api.container._direct_request = Mock(return_value=(resp, None))
        self.api.object_del_properties(self.account, self.container, 'a',
                                       ['a'], version='17',
                                       headers=self.headers)
        uri = '%s/content/del_properties' % self.uri_base
        params = {'acct': self.account, 'ref': self.container,
                  'path': 'a', 'version': '17'}
        self.api.container._direct_request.assert_called_once_with(
            'POST', uri, data=json.dumps(['a']), params=params,
            headers=self.headers, autocreate=True)

    def test_object_delete(self):
        api = self.api
        name = random_str(32)
        resp_body = [
            chunk("AAAA", "0"), chunk("BBBB", "1"), chunk("CCCC", "2")
        ]
        resp = FakeApiResponse()
        api.container._direct_request = Mock(return_value=(resp, resp_body))

        api.object_delete(
            self.account, self.container, name, headers=self.headers)

        uri = "%s/content/delete" % self.uri_base
        params = {'acct': self.account, 'ref': self.container,
                  'path': name}
        api.container._direct_request.assert_called_once_with(
            'POST', uri, params=params, headers=self.headers,
            autocreate=True)

    def test_object_delete_not_found(self):
        api = self.api
        name = random_str(32)
        api.container._direct_request = Mock(
            side_effect=exceptions.NotFound("No object"))
        self.assertRaises(
            exceptions.NoSuchObject, api.object_delete, self.account,
            self.container, name)

    def test_object_touch(self):
        self.api.container._direct_request = Mock()
        self.api.object_touch(self.account, self.container, 'obj',
                              version='31', headers=self.headers)
        uri = '%s/content/touch' % self.uri_base
        params = {'acct': self.account, 'ref': self.container,
                  'path': 'obj', 'version': '31'}
        self.api.container._direct_request.assert_called_once_with(
            'POST', uri, params=params, headers=self.headers,
            autocreate=True)

    def test_sort_chunks(self):
        raw_chunks = [
            chunk("AAAA", "0"), chunk("BBBB", "0"),
            chunk("CCCC", "1"), chunk("DDDD", "1"),
            chunk("EEEE", "2"), chunk("FFFF", "2"),
        ]
        chunks = _sort_chunks(raw_chunks, False)
        sorted_chunks = {
            0: [extend(chunk("AAAA", "0"), {"offset": 0}),
                extend(chunk("BBBB", "0"), {"offset": 0})],
            1: [extend(chunk("CCCC", "1"), {"offset": 32}),
                extend(chunk("DDDD", "1"), {"offset": 32})],
            2: [extend(chunk("EEEE", "2"), {"offset": 64}),
                extend(chunk("FFFF", "2"), {"offset": 64})]
            }
        self.assertEqual(chunks, sorted_chunks)
        raw_chunks = [
            chunk("AAAA", "0.0"), chunk("BBBB", "0.1"), chunk("CCCC", "0.2"),
            chunk("DDDD", "1.0"), chunk("EEEE", "1.1"), chunk("FFFF", "1.2"),
        ]
        chunks = _sort_chunks(raw_chunks, True)
        sorted_chunks = {
            0: [extend(chunk("AAAA", "0.0"), {"num": 0, "offset": 0}),
                extend(chunk("BBBB", "0.1"), {"num": 1, "offset": 0}),
                extend(chunk("CCCC", "0.2"), {"num": 2, "offset": 0})],
            1: [extend(chunk("DDDD", "1.0"), {"num": 0, "offset": 32}),
                extend(chunk("EEEE", "1.1"), {"num": 1, "offset": 32}),
                extend(chunk("FFFF", "1.2"), {"num": 2, "offset": 32})]
        }
        self.assertEqual(chunks, sorted_chunks)

    def test_container_refresh_conflict(self):
        self.api.account.container_reset = Mock(
            side_effect=exceptions.Conflict("No update needed"))
        self.assertRaises(
            exceptions.Conflict, self.api.container_refresh, self.account,
            self.container)

    def test_object_create_patch_kwargs(self):
        """
        Check that the patch_kwargs decorator does its job on object_create.
        """
        kwargs = {x: 'test' for x in ObjectStorageApi.EXTRA_KEYWORDS}
        # Pass kwargs to class constructor
        api = ObjectStorageApi('NS', endpoint=self.fake_endpoint,
                               dummy_keyword='dummy_value',
                               **kwargs)
        self.assertNotIn('dummy_keyword', api._global_kwargs)
        for k, v in kwargs.items():
            self.assertIn(k, api._global_kwargs)
            self.assertEqual(v, api._global_kwargs[k])

        # Verify that kwargs are forwarded to method call
        api._object_create = Mock()
        api.object_create_ext(self.account, self.container,
                              data='data', obj_name='dummy')
        api._object_create.assert_called_with(
            self.account, self.container, 'dummy', ANY, ANY,
            append=ANY, headers=ANY, key_file=ANY, policy=ANY, properties=ANY,
            **kwargs)

    def test_container_flush_not_found_1(self):
        self.api.object_list = Mock(
            side_effect=exceptions.NotFound("No container"))
        self.assertRaises(
            exceptions.NoSuchContainer, self.api.container_flush,
            self.account, self.container)

    def test_container_flush_not_found_2(self):
        self.api.object_list = Mock(
            return_value={"objects": [{"name": "test"}]})
        self.api.object_delete_many = Mock(
            side_effect=exceptions.NotFound("No container"))
        self.assertRaises(
            exceptions.NoSuchContainer, self.api.container_flush,
            self.account, self.container)

    def test_container_flush_empty(self):
        self.api.object_list = Mock(return_value={"objects": []})
        self.api.container_flush(self.account, self.container)<|MERGE_RESOLUTION|>--- conflicted
+++ resolved
@@ -121,11 +121,7 @@
                   'properties': False}
         api.container._direct_request.assert_called_once_with(
             'GET', uri, params=params, headers=self.headers,
-<<<<<<< HEAD
-            path=ANY)
-=======
-            autocreate=True)
->>>>>>> 37530c9e
+            autocreate=True, path=ANY)
         self.assertEqual(len(listing['objects']), 2)
 
     def test_container_show(self):
