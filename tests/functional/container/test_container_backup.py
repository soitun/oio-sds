# coding: utf-8

# Copyright (C) 2017-2017 OpenIO SAS, as part of OpenIO SDS
#
# This library is free software; you can redistribute it and/or
# modify it under the terms of the GNU Lesser General Public
# License as published by the Free Software Foundation; either
# version 3.0 of the License, or (at your option) any later version.
#
# This library is distributed in the hope that it will be useful,
# but WITHOUT ANY WARRANTY; without even the implied warranty of
# MERCHANTABILITY or FITNESS FOR A PARTICULAR PURPOSE.  See the GNU
# Lesser General Public License for more details.
#
# You should have received a copy of the GNU Lesser General Public
# License along with this library.

from hashlib import md5
import random
import tarfile
from io import BytesIO
import itertools
import json
import string
from tempfile import TemporaryFile
import unittest
import time
from threading import Thread

import requests
from oio.api.object_storage import ObjectStorageApi
from oio.container.backup import CONTAINER_PROPERTIES, CONTAINER_MANIFEST
from tests.utils import BaseTestCase
from nose.plugins.attrib import attr


def random_container(pfx=""):
    return '{0}content-{1}'.format(pfx, random.randint(0, 65536))


def gen_data(size):
    with open("/dev/urandom", "rb") as rand:
        return rand.read(size)


def gen_names():
    index = 0
    for c0 in "01234567":
        for c1 in "01234567":
            i, index = index, index + 1
            yield i, '{0}/{1}/plop'.format(c0, c1)


# random selection from http://www.columbia.edu/~fdc/utf8/
CHARSET = [
    "طوقونمز",
    "ᛖᚴ ᚷᛖᛏ ᛖᛏᛁ",
    "शक्नोम्यत्तुम्",
    "يؤلمني",
    "က္ယ္ဝန္‌တော္‌",
    "私はガ",
    "yishą́ągo",
    ]

MIMETYPE = [
    "application/x-bzip",
    "image/png",
    "audio/vorbis",
    "video/3gpp2",
    "multipart/signed"
    ]


def rand_byte(n):
    return ''.join([chr(random.randint(32, 255)) for _ in xrange(n)])


def rand_str(n):
    return ''.join([random.choice(string.ascii_letters) for i in xrange(n)])


def rand_charset(_):
    return random.choice(CHARSET)


def gen_charset_names():
    index = 0
    for c0 in "01234567":
        for c1 in "01234567":
            i, index = index, index + 1
            yield i, '{0}/{1}/plop'.format(c0, random.choice(CHARSET))


def gen_byte_names():
    index = 0
    for c0 in "01234567":
        for c1 in "01234567":
            i, index = index, index + 1
            yield i, '{0}/{1}/plop'.format(c0, rand_byte(10))


def gen_metadata():
    name = rand_str(20)
    value = rand_str(100)
    return (name, value)


def gen_byte_metadata():
    name = rand_str(20)
    value = rand_byte(100)
    return (name, value)


def gen_charset_metadata():
    name = random.choice(CHARSET)
    value = random.choice(CHARSET)
    return (name, value)


# class TestContainerDownload(TestCase):
class TestContainerDownload(BaseTestCase):

    def setUp(self):
        super(TestContainerDownload, self).setUp()
        # FIXME: should we use direct API from BaseTestCase
        #        or still container.client ?
        self.conn = ObjectStorageApi(self.ns)
        self._streaming = 'http://' + self.get_service_url('container')[2]
        self._cnt = random_container()
        self._uri = self.make_uri('dump')
        self._data = {}
        self.conn.container_create(self.account, self._cnt)
        self.raw = ""
        self._slo = []

    def make_uri(self, action, account=None, container=None):
        account = account or self.account
        container = container or self._cnt
        return '%s/v1.0/container/%s?acct=%s&ref=%s' % (self._streaming,
                                                        action, account,
                                                        container)

    def tearDown(self):
        for name in self._data:
            self.conn.object_delete(self.account, self._cnt, name)
        self.conn.container_delete(self.account, self._cnt)
        super(TestContainerDownload, self).tearDown()

    def _create_data(self, name=gen_names, metadata=None, size=513):
        for idx, _name in itertools.islice(name(), 5):
            data = gen_data(size * idx)
            mime = random.choice(MIMETYPE)
            entry = {'data': data, 'meta': None, 'mime': mime}
            self.conn.object_create(self.account, self._cnt, obj_name=_name,
                                    data=data, mime_type=mime)
            if metadata:
                entry['meta'] = {}
                for _ in xrange(10):
                    key, val = metadata()
                    entry['meta'][key] = val
                    self.conn.object_update(self.account, self._cnt, _name,
                                            entry['meta'])
            self._data[_name] = entry

    def _create_s3_slo(self, name=gen_names, metadata=None):
        # create a fake S3 bucket with a SLO object
        chunksize = 10000
        parts = 5
        res = []
        full_data = ""
        self.conn.container_create(self.account, self._cnt + '+segments')
        _name = "toto"
        etag = rand_str(50)
        part_number = 1
        for size in [chunksize] * parts + [444]:
            data = gen_data(size)
            res.append({
                'bytes': size,
                'content_type': 'application/octect-stream',
                'hash': md5(data).hexdigest().upper(),
                'last_modified': '2017-06-21T12:42:47.000000',
                'name': '/%s+segments/%s/%s/%d' % (self._cnt, _name, etag,
                                                   part_number)
            })
            self.conn.object_create(self.account, "%s+segments" % self._cnt,
                                    obj_name='%s/%s/%d' % (_name, etag,
                                                           part_number),
                                    data=data)
            full_data += data
            part_number += 1

        self._data[_name] = {'data': full_data, 'meta': {
            'x-static-large-object': 'true',
            'x-object-sysmeta-slo-etag': etag,
            'x-object-sysmeta-slo-size': str(len(full_data))
        }}
        self._slo.append(_name)
        data = json.dumps(res)
        self.conn.object_create(self.account, self._cnt, obj_name=_name,
                                data=data)
        self.conn.object_update(self.account, self._cnt, _name,
                                self._data[_name]['meta'])

    def _check_tar(self, data):
        raw = BytesIO(data)
        tar = tarfile.open(fileobj=raw, ignore_zeros=True)
        info = self._data.keys()
        for entry in tar.getnames():
            if entry == CONTAINER_MANIFEST:
                # skip special entry
                continue

            self.assertIn(entry, info)

            tmp = tar.extractfile(entry)
            self.assertEqual(self._data[entry]['data'], tmp.read())
            info.remove(entry)

        self.assertEqual(info, [])
        return tar

    def _simple_download(self, name=gen_names, metadata=None):
        self._create_data(name, metadata)

        ret = requests.get(self._uri)
        self.assertGreater(len(ret.content), 0)
        self.assertEqual(ret.status_code, 200)
        self.raw = ret.content

        with TemporaryFile() as tmpfile:
            tmpfile.write(self.raw)
        return self._check_tar(ret.content)
        """
        raw = BytesIO(ret.content)
        tar = tarfile.open(fileobj=raw, ignore_zeros=True)
        info = self._data.keys()
        for entry in tar.getnames():
            if entry == CONTAINER_MANIFEST:
                # skip special entry
                continue

            self.assertIn(entry, info)

            tmp = tar.extractfile(entry)
            self.assertEqual(self._data[entry]['data'], tmp.read())
            info.remove(entry)

        self.assertEqual(info, [])
        return tar
        """

    def _check_metadata(self, tar):
        for entry in tar.getnames():
            if entry == CONTAINER_MANIFEST:
                # skip special entry
                continue
            headers = tar.getmember(entry).pax_headers
            keys = headers.keys()[:]
            for key, val in self._data[entry]['meta'].items():
                key = u"SCHILY.xattr.user." + key.decode('utf-8')
                self.assertIn(key, headers)
                self.assertEqual(val.decode('utf-8'), headers[key])
                keys.remove(key)
            #
            self.assertEqual(self._data[entry]['mime'], headers['mime_type'])
            keys.remove('mime_type')
            #
            self.assertEqual(keys, [])

    def test_missing_container(self):
        ret = requests.get(self._streaming + '/' + random_container("ms-"))
        self.assertEqual(ret.status_code, 404)

    def test_invalid_url(self):
        ret = requests.get(self._streaming)
        self.assertEqual(ret.status_code, 404)

        ret = requests.head(self._streaming + '/' + random_container('inv')
                            + '/' + random_container('inv'))
        self.assertEqual(ret.status_code, 404)

    def test_download_empty_container(self):
        ret = requests.get(self._uri)
        self.assertEqual(ret.status_code, 204)

    def test_simple_download(self):
        self._simple_download()

    def test_check_head(self):
        self._create_data()

        get = requests.get(self._uri)
        head = requests.head(self._uri)

        self.assertEqual(get.headers['content-length'],
                         head.headers['content-length'])

    def test_download_per_range(self):
        self._create_data()

        org = requests.get(self._uri)

        data = []
        for idx in xrange(0, int(org.headers['content-length']), 512):
            ret = requests.get(self._uri, headers={'Range': 'bytes=%d-%d' %
                                                            (idx, idx+511)})
<<<<<<< HEAD
            self.assertIn(ret.status_code, [200, 206])
=======
            self.assertEqual(ret.status_code, 206)
            self.assertEqual(len(ret.content), 512)
            self.assertEqual(ret.content, org.content[idx:idx+512])
>>>>>>> 6d6cc220
            data.append(ret.content)

        data = "".join(data)
        self.assertGreater(len(data), 0)
        self.assertEqual(md5(data).hexdigest(), md5(org.content).hexdigest())

    def test_invalid_range(self):
        self._create_data()

        ranges = ((-512, 511), (512, 0), (1, 3), (98888, 99999))
        for start, end in ranges:
            ret = requests.get(self._uri, headers={'Range': 'bytes=%d-%d' %
                                                            (start, end)})
            self.assertEqual(ret.status_code, 416,
                             "Invalid error code for range %d-%d" %
                             (start, end))

        ret = requests.get(self._uri,
                           headers={'Range': 'bytes=0-511, 512-1023'})
        self.assertEqual(ret.status_code, 416)

    def test_file_metadata(self):
        tar = self._simple_download(metadata=gen_metadata)
        self._check_metadata(tar)

    def test_container_metadata(self):
        key, val = gen_metadata()
        ret = self.conn.container_update(self.account, self._cnt, {key: val})
        ret = self.conn.container_show(self.account, self._cnt)
        ret = requests.get(self._uri)
        self.assertEqual(ret.status_code, 200)

        raw = BytesIO(ret.content)
        tar = tarfile.open(fileobj=raw, ignore_zeros=True)
        self.assertIn(CONTAINER_PROPERTIES, tar.getnames())

        data = json.load(tar.extractfile(CONTAINER_PROPERTIES))
        self.assertIn(key, data)
        self.assertEqual(val, data[key])

    def test_charset_file(self):
        self._simple_download(name=gen_charset_names)

    @unittest.skip("wip")
    def test_byte_metadata(self):
        tar = self._simple_download(metadata=gen_byte_metadata)
        self._check_metadata(tar)

    def test_charset_metadata(self):
        tar = self._simple_download(metadata=gen_charset_metadata)
        self._check_metadata(tar)

    @attr('s3')
    def test_s3_simple_download(self):
        self._create_s3_slo()
        ret = requests.get(self._uri)
        self.assertGreater(len(ret.content), 0)
        self.assertEqual(ret.status_code, 200)
        self.raw = ret.content

        raw = BytesIO(ret.content)
        tar = tarfile.open(fileobj=raw, ignore_zeros=True)
        info = self._data.keys()
        for entry in tar.getnames():
            if entry == CONTAINER_MANIFEST:
                # skip special entry
                continue
            self.assertIn(entry, info)

            tmp = tar.extractfile(entry)
            self.assertEqual(self._data[entry]['data'], tmp.read())
            info.remove(entry)

        self.assertEqual(len(info), 0)
        return tar

    @attr('s3')
    def test_s3_range_download(self):
        self._create_s3_slo()
        org = requests.get(self._uri)
        self.assertEqual(org.status_code, 200)

        data = []
        for idx in xrange(0, int(org.headers['content-length']), 512):
            ret = requests.get(self._uri, headers={'Range': 'bytes=%d-%d' %
                                                            (idx, idx+511)})
<<<<<<< HEAD
            self.assertIn(ret.status_code, [200, 206])
=======
            self.assertEqual(ret.status_code, 206)
            self.assertEqual(len(ret.content), 512)
            self.assertEqual(ret.content, org.content[idx:idx+512])
>>>>>>> 6d6cc220
            data.append(ret.content)

        data = "".join(data)
        self.assertGreater(len(data), 0)
        self.assertEqual(md5(data).hexdigest(), md5(org.content).hexdigest())

    @attr('s3')
    def test_s3_check_slo_metadata_download(self):
        self._create_s3_slo()

        org = requests.get(self.make_uri('dump'))
        self.assertEqual(org.status_code, 200)

        cnt = rand_str(20)
        res = requests.put(self.make_uri('restore', container=cnt),
                           data=org.content)
        self.assertEqual(org.status_code, 200)

        res = self.conn.object_get_properties(self.account, cnt, self._slo[0])
        props = res['properties']
        self.assertNotIn('x-static-large-object', props)
        self.assertNotIn('x-object-sysmeta-slo-size', props)
        self.assertNotIn('x-object-sysmeta-slo-etag', props)

    @attr('simple')
    def test_simple_restore(self):
        self._create_data(metadata=gen_metadata)
        org = requests.get(self.make_uri('dump'))
        cnt = rand_str(20)
        res = requests.put(self.make_uri('restore', container=cnt),
                           data=org.content)
        self.assertEqual(res.status_code, 201)
        ret = self.conn.object_list(account=self.account, container=cnt)
        names = self._data.keys()
        for obj in ret['objects']:
            name = obj['name']
            self.assertIn(name, self._data)
            self.assertEqual(obj['size'], len(self._data[name]['data']))
            meta = self.conn.object_get_properties(self.account, cnt, name)
            self.assertEqual(meta['properties'], self._data[name]['meta'])
            names.remove(name)
        self.assertEqual(len(names), 0)

    @attr('restore')
    def test_multipart_restore(self):
        self._create_data(metadata=gen_metadata, size=1025*1024)
        org = requests.get(self.make_uri('dump'))
        cnt = rand_str(20)
        size = 1014 * 1024
        parts = [org.content[x:x+size] for x in xrange(0, len(org.content),
                                                       size)]
        uri = self.make_uri('restore', container=cnt)
        start = 0
        for part in parts:
            hdrs = {'Range': 'bytes=%d-%d' % (start, start + len(part) - 1)}
            res = requests.put(uri, data=part, headers=hdrs)
            start += len(part)
            self.assertIn(res.status_code, [201, 206])

    @attr('restore')
    def test_multipart_invalid_restore(self):
        self._create_data(metadata=gen_metadata, size=1025*1024)
        org = requests.get(self.make_uri('dump'))
        cnt = rand_str(20)
        uri = self.make_uri('restore', container=cnt)
        size = 1014 * 1024
        parts = [org.content[x:x+size] for x in xrange(0, len(org.content),
                                                       size)]
        start = 0

        for part in parts:
            hdrs = {'Range': 'bytes=%d-%d' % (start, start + len(part) - 1)}
            res = requests.put(uri, data=part, headers=hdrs)
            self.assertIn(res.status_code, [201, 206])
            start += len(part)

            # only unfinished restoration expose X-Consumed-Size
            if res.status_code == 206:
                res = requests.head(uri)
                self.assertEqual(int(res.headers['X-Consumed-Size']), start)

            inv = requests.put(uri, data=part, headers=hdrs)
            self.assertEqual(inv.status_code, 422)

            if res.status_code == 206:
                res = requests.head(uri)
                self.assertEqual(int(res.headers['X-Consumed-Size']), start)

        cnt = rand_str(20)
        uri = self.make_uri('restore', container=cnt)

        hdrs = {'Range': 'bytes=%d-%d' % (size, size + len(parts[1]) - 1)}
        res = requests.put(uri, data=part, headers=hdrs)
        self.assertEqual(res.status_code, 422)

    @attr('concurrency')
    def test_multipart_concurrency(self):
        self._create_data(metadata=gen_metadata, size=1025*1024)
        org = requests.get(self.make_uri('dump'))
        cnt = rand_str(20)
        uri = self.make_uri('restore', container=cnt)
        size = divmod(len(org.content) / 3, 512)[0] * 512
        parts = [org.content[x:x+size] for x in xrange(0, len(org.content),
                                                       size)]
        start = 0

        class StreamWithContentLength(Thread):
            """Thread to send data with delays to restore API"""

            def __init__(self, data, headers):
                self._count = 0
                self._data = data
                self._hdrs = headers
                super(StreamWithContentLength, self).__init__()

            def __len__(self):
                return len(self._data)

            def read(self, *args):
                if self._count < len(self._data):
                    time.sleep(0.5)
                    data = self._data[self._count:self._count+size/3]
                    self._count += len(data)
                    return data
                return ""

            def run(self):
                self._ret = requests.put(uri, data=self, headers=self._hdrs)

        for idx, part in enumerate(parts):
            hdrs = {'Range': 'bytes=%d-%d' % (start, start + len(part) - 1)}
            if idx == 0:
                res = requests.put(uri, data=part, headers=hdrs)
                self.assertIn(res.status_code, [201, 206])
            else:
                # launch Thread and simulate slow bandwidth
                thr = StreamWithContentLength(part, hdrs)
                thr.start()
                # send data on same range
                time.sleep(0.5)
                res = requests.put(uri, data=part, headers=hdrs)
                self.assertEqual(res.status_code, 422)

                thr.join()
                self.assertIn(thr._ret.status_code, [201, 206])
            start += len(part)

    @attr('disconnected')
    def test_broken_connectivity(self):
        self._create_data(metadata=gen_metadata, size=1025*1024)
        org = requests.get(self.make_uri('dump'))
        cnt = rand_str(20)

        class FakeStream(object):
            """Send data and simulate a connectivity issue"""

            def __init__(self, data, size):
                self._count = 0
                self._data = data
                self._size = size

            def __len__(self):
                return len(self._data)

            def read(self, *args):
                if self._count < self._size:
                    data = self._data[self._count:self._count+size/3]
                    self._count += len(data)
                    return data
                if self._count == len(self._data):
                    return ""
                raise Exception("break connection")

        def wait_lock():
            """When the lock is gone, return current consumed size"""
            nb = 0
            while True:
                time.sleep(0.1)
                req = requests.head(uri)
                if (req.status_code == 200
                        and req.headers.get('X-Upload-In-Progress',
                                            '1') == '0'):
                    print("Tried before lock free", nb)
                    print("Got consumed-size", req.headers['X-Consumed-Size'])
                    return int(req.headers['X-Consumed-Size'])
                nb += 1
                self.assertLess(nb, 10)

        uri = self.make_uri('restore', container=cnt)
        block = 1000 * 512
        start = 0
        cut = False
        while True:
            if start:
                start = wait_lock()

            stop = min(len(org.content), start + block)
            hdrs = {'Range': 'bytes=%d-%d' % (start, stop-1)}
            size = stop - start
            if cut:
                size = block / 2
            cut = not cut

            try:
                ret = requests.put(uri, headers=hdrs,
                                   data=FakeStream(org.content[start:stop],
                                                   size))
            except:
                pass
            else:
                self.assertIn(
                    ret.status_code, (201, 206),
                    "Unexpected %d HTTP response: %s" % (ret.status_code,
                                                         ret.content))
                start += size
                if ret.status_code == 201:
                    break

        result = requests.get(self.make_uri('dump', container=cnt))
        self._check_tar(result.content)<|MERGE_RESOLUTION|>--- conflicted
+++ resolved
@@ -304,13 +304,9 @@
         for idx in xrange(0, int(org.headers['content-length']), 512):
             ret = requests.get(self._uri, headers={'Range': 'bytes=%d-%d' %
                                                             (idx, idx+511)})
-<<<<<<< HEAD
-            self.assertIn(ret.status_code, [200, 206])
-=======
             self.assertEqual(ret.status_code, 206)
             self.assertEqual(len(ret.content), 512)
             self.assertEqual(ret.content, org.content[idx:idx+512])
->>>>>>> 6d6cc220
             data.append(ret.content)
 
         data = "".join(data)
@@ -397,13 +393,9 @@
         for idx in xrange(0, int(org.headers['content-length']), 512):
             ret = requests.get(self._uri, headers={'Range': 'bytes=%d-%d' %
                                                             (idx, idx+511)})
-<<<<<<< HEAD
-            self.assertIn(ret.status_code, [200, 206])
-=======
             self.assertEqual(ret.status_code, 206)
             self.assertEqual(len(ret.content), 512)
             self.assertEqual(ret.content, org.content[idx:idx+512])
->>>>>>> 6d6cc220
             data.append(ret.content)
 
         data = "".join(data)
