--- conflicted
+++ resolved
@@ -150,13 +150,8 @@
                           self.openio,
                           ('container snapshot Should_not_exist' + opts))
         # Use specified name
-<<<<<<< HEAD
         dst_account = 'acct-' + random_str(6)
         dst_container = cname + '.snapshot-' + random_str(6)
-=======
-        dst_account = random_str(6)
-        dst_container = random_str(6)
->>>>>>> 93674559
         opts += " --dst-account " + dst_account
         opts += " --dst-container " + dst_container
         output = self.openio('container snapshot ' + cid_opt + cname + opts)
