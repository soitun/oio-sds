# Copyright (C) 2015-2017 OpenIO SAS, as part of OpenIO SDS
#
# This library is free software; you can redistribute it and/or
# modify it under the terms of the GNU Lesser General Public
# License as published by the Free Software Foundation; either
# version 3.0 of the License, or (at your option) any later version.
#
# This library is distributed in the hope that it will be useful,
# but WITHOUT ANY WARRANTY; without even the implied warranty of
# MERCHANTABILITY or FITNESS FOR A PARTICULAR PURPOSE.  See the GNU
# Lesser General Public License for more details.
#
# You should have received a copy of the GNU Lesser General Public
# License along with this library.

from __future__ import print_function
import logging
import sys
import os
import yaml
import testtools
import random
import string
from functools import wraps
from oio.common.http_urllib3 import get_pool_manager
from urllib import urlencode
from oio.common.json import json as jsonlib

random_chars = string.ascii_letters + string.digits
random_chars_id = 'ABCDEF' + string.digits

CODE_NAMESPACE_NOTMANAGED = 418
CODE_SRVTYPE_NOTMANAGED = 453
CODE_POLICY_NOT_SATISFIABLE = 481


def ec(fnc):
    @wraps(fnc)
    def _wrapped(self):
        if len(self.conf['services']['rawx']) < 12:
            self.skipTest("Not enough rawx. "
                          "EC tests needs at least 12 rawx to run")
        fnc(self)
    return _wrapped


def random_str(size, chars=random_chars):
    return ''.join(random.choice(chars) for _ in range(size))


def random_id(size):
    return random_str(size, chars=random_chars_id)


def random_data(size):
    """Return `size` bytes of random data as a str object"""
    try:
        return os.urandom(size)
    except NotImplementedError:
        return random_str(size)


def trim_srv(srv):
    return {'score': srv['score'], 'addr': srv['addr'], 'tags': srv['tags']}


def get_config(defaults=None):
    conf = {}
    if defaults is not None:
        conf.update(defaults)

    default_conf_path = os.path.expanduser('~/.oio/sds/conf/test.yml')
    conf_file = os.environ.get('SDS_TEST_CONFIG_FILE', default_conf_path)

    try:
        with open(conf_file, 'r') as f:
            conf = yaml.load(f)
    except SystemExit:
        if not os.path.exists(conf_file):
            reason = 'file not found'
        elif not os.access(conf_file, os.R_OK):
            reason = 'permission denied'
        else:
            reason = 'n/a'
            print('Unable to read test config %s (%s)' % (conf_file, reason),
                  file=sys.stderr)
    return conf


class CommonTestCase(testtools.TestCase):

    TEST_HEADERS = {'X-oio-req-id': '7E571D0000000000'}

    def _random_user(self):
        return "user-" + random_str(16, "0123456789ABCDEF")

    def get_service_url(self, srvtype, i=0):
        allsrv = self.conf['services'][srvtype]
        srv = allsrv[i]
        return srv['num'], srv['path'], srv['addr']

    def get_service(self, srvtype, i=0):
        num, path, addr = self.get_service_url(srvtype, i=i)
        ip, port = addr.split(':')
        return num, path, ip, port

    def _url(self, name):
        return '/'.join((self.uri, "v3.0", self.ns, name))

    def _url_cs(self, action):
        return self._url("conscience") + '/' + action

    def _url_lb(self, action):
        return self._url("lb") + '/' + action

    def _url_ref(self, action):
        return self._url("reference") + '/' + action

    def url_container(self, action):
        return self._url("container") + '/' + action

    def url_content(self, action):
        return self._url("content") + '/' + action

    def param_srv(self, ref, srvtype):
        return {'ref': ref, 'acct': self.account, 'type': srvtype}

    def param_ref(self, ref):
        return {'ref': ref, 'acct': self.account}

    def param_content(self, ref, path):
        return {'ref': ref, 'acct': self.account, 'path': path}

    @staticmethod
    def static_request(method, url, data=None, params=None, headers=None,
                       json=None, http_pool=None):
        if not http_pool:
            http_pool = get_pool_manager()
        # Add query string
        if params:
            out_param = []
            for k, v in params.items():
                if v is not None:
                    if isinstance(v, unicode):
                        v = unicode(v).encode('utf-8')
                    out_param.append((k, v))
            encoded_args = urlencode(out_param)
            url += '?' + encoded_args

        # Convert json and add Content-Type
        headers = headers if headers else {}
        if json:
            headers["Content-Type"] = "application/json"
            data = jsonlib.dumps(json)

        out_kwargs = {}
        out_kwargs['headers'] = headers
        out_kwargs['body'] = data

        return http_pool.request(method, url, **out_kwargs)

    def request(self, method, url,
                data=None, params=None, headers=None, json=None):
        return self.static_request(method, url, data=data, params=params,
                                   headers=headers, json=json,
                                   http_pool=self.http_pool)

    @classmethod
    def setUpClass(cls):
        cls._cls_conf = get_config()
        cls._cls_account = cls._cls_conf['account']
        cls._cls_ns = cls._cls_conf['namespace']
        cls._cls_uri = 'http://' + cls._cls_conf['proxy']

    def setUp(self):
        super(CommonTestCase, self).setUp()
        self.conf = get_config()
        self.uri = 'http://' + self.conf['proxy']
        self.ns = self.conf['namespace']
        self.account = self.conf['account']
        self.http_pool = get_pool_manager()

    def tearDown(self):
        super(CommonTestCase, self).tearDown()

    @classmethod
    def tearDownClass(cls):
        pass

    def _flush_cs(self, srvtype):
        params = {'type': srvtype}
        resp = self.request('POST', self._url_cs("deregister"),
                            params=params, headers=self.TEST_HEADERS)
        self.assertEqual(resp.status / 100, 2)
        resp = self.request('POST', self._url_cs("flush"),
                            params=params, headers=self.TEST_HEADERS)
        self.assertEqual(resp.status / 100, 2)

    def _register_srv(self, srv):
        resp = self.request('POST', self._url_cs("register"),
<<<<<<< HEAD
                            json.dumps(srv), headers=self.TEST_HEADERS)
=======
                            jsonlib.dumps(srv))
>>>>>>> f4f48790
        self.assertIn(resp.status, (200, 204))

    def _lock_srv(self, srv):
        resp = self.request('POST', self._url_cs("lock"),
<<<<<<< HEAD
                            json.dumps(srv), headers=self.TEST_HEADERS)
=======
                            jsonlib.dumps(srv))
>>>>>>> f4f48790
        self.assertIn(resp.status, (200, 204))

    def _unlock_srv(self, srv):
        resp = self.request('POST', self._url_cs("unlock"),
<<<<<<< HEAD
                            json.dumps(srv), headers=self.TEST_HEADERS)
=======
                            jsonlib.dumps(srv))
>>>>>>> f4f48790
        self.assertIn(resp.status, (200, 204))

    def _flush_proxy(self):
        url = self.uri + '/v3.0/cache/flush/local'
        resp = self.request('POST', url, '', headers=self.TEST_HEADERS)
        self.assertEqual(resp.status / 100, 2)

    @classmethod
    def _cls_reload_proxy(cls):
        url = '{0}/v3.0/{1}/lb/reload'.format(cls._cls_uri, cls._cls_ns)
        cls.static_request('POST', url, '')

    def _reload_proxy(self):
        url = '{0}/v3.0/{1}/lb/reload'.format(self.uri, self.ns)
        resp = self.request('POST', url, '', headers=self.TEST_HEADERS)
        self.assertEqual(resp.status / 100, 2)

    def _flush_meta(self):
        for srvtype in ('meta1', 'meta2'):
            for t in self.conf['services'][srvtype]:
                url = self.uri + '/v3.0/forward/flush'
                resp = self.request('POST', url,
                                    params={'id': t['addr']},
                                    headers=self.TEST_HEADERS)
                self.assertEqual(resp.status, 204)

    @classmethod
    def _cls_reload_meta(cls):
        for srvtype in ('meta1', 'meta2'):
            for t in cls._cls_conf['services'][srvtype]:
                url = cls._cls_uri + '/v3.0/forward/reload'
                cls.static_request('POST', url, params={'id': t['addr']})

    def _reload_meta(self):
        for srvtype in ('meta1', 'meta2'):
            for t in self.conf['services'][srvtype]:
                url = self.uri + '/v3.0/forward/reload'
                resp = self.request('POST', url,
                                    params={'id': t['addr']},
                                    headers=self.TEST_HEADERS)
                self.assertEqual(resp.status, 204)

    def _reload(self):
        self._flush_proxy()
        self._flush_meta()
        self._reload_meta()
        self._reload_proxy()

    def _addr(self, low=7000, high=65535, ip="127.0.0.2"):
        return ip + ':' + str(random.randint(low, high))

    def _srv(self, srvtype, extra_tags={}, lowport=7000, highport=65535,
             ip="127.0.0.2"):
        outd = {'ns': self.ns,
                'type': str(srvtype),
                'addr': self._addr(low=lowport, high=highport, ip=ip),
                'score': random.randint(1, 100),
                'tags': {'stat.cpu': 1, 'tag.vol': 'test', 'tag.up': True}}
        if extra_tags:
            outd["tags"].update(extra_tags)
        return outd

    def assertIsError(self, body, expected_code_oio):
        self.assertIsInstance(body, dict)
        self.assertIn('status', body)
        self.assertIn('message', body)
        self.assertEqual(body['status'], expected_code_oio)

    def assertError(self, resp, code_http, expected_code_oio):
        self.assertEqual(resp.status, code_http)
        self.assertIsError(self.json_loads(resp.data), expected_code_oio)

    @classmethod
    def json_loads(cls, data):
        try:
            return jsonlib.loads(data)
        except ValueError:
            logging.info("Unparseable data: %s", str(data))
            raise


class BaseTestCase(CommonTestCase):

    def setUp(self):
        super(BaseTestCase, self).setUp()
        self._flush_cs('echo')

    def tearDown(self):
        super(BaseTestCase, self).tearDown()
        self._flush_cs('echo')

    @classmethod
    def tearDownClass(cls):
        pass<|MERGE_RESOLUTION|>--- conflicted
+++ resolved
@@ -198,29 +198,17 @@
 
     def _register_srv(self, srv):
         resp = self.request('POST', self._url_cs("register"),
-<<<<<<< HEAD
-                            json.dumps(srv), headers=self.TEST_HEADERS)
-=======
-                            jsonlib.dumps(srv))
->>>>>>> f4f48790
+                            jsonlib.dumps(srv), headers=self.TEST_HEADERS)
         self.assertIn(resp.status, (200, 204))
 
     def _lock_srv(self, srv):
         resp = self.request('POST', self._url_cs("lock"),
-<<<<<<< HEAD
-                            json.dumps(srv), headers=self.TEST_HEADERS)
-=======
-                            jsonlib.dumps(srv))
->>>>>>> f4f48790
+                            jsonlib.dumps(srv), headers=self.TEST_HEADERS)
         self.assertIn(resp.status, (200, 204))
 
     def _unlock_srv(self, srv):
         resp = self.request('POST', self._url_cs("unlock"),
-<<<<<<< HEAD
-                            json.dumps(srv), headers=self.TEST_HEADERS)
-=======
-                            jsonlib.dumps(srv))
->>>>>>> f4f48790
+                            jsonlib.dumps(srv), headers=self.TEST_HEADERS)
         self.assertIn(resp.status, (200, 204))
 
     def _flush_proxy(self):
