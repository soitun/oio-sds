--- conflicted
+++ resolved
@@ -136,13 +136,8 @@
 	CODE_NOT_ALLOWED = 403,
 	CODE_NOT_FOUND = 404,
 
-<<<<<<< HEAD
-	/*  */
-	CODE_SERVICE_NOTFOUND = 405,
-=======
 	/* Used when in WORM mode and trying to delete */
 	CODE_METHOD_NOTALLOWED = 405,
->>>>>>> 8e260185
 
 	/*  */
 	CODE_USER_NOTFOUND = 406,
