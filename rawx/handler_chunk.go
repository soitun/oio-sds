--- conflicted
+++ resolved
@@ -376,7 +376,6 @@
 		return
 	}
 
-<<<<<<< HEAD
 	in, filter, err = rr.getChunkReader(inChunk, rr.chunk.size, rangeInf)
 	if filter != nil {
 		defer filter.Close()
@@ -384,29 +383,6 @@
 	if err != nil {
 		rr.replyError(err)
 		return
-=======
-	// Check if there is some compression
-	in := io.LimitedReader{R: inChunk.File(), N: chunkSize}
-
-	buf := xattrBufferPool.Acquire()
-	defer xattrBufferPool.Release(buf)
-
-	if sz, err := inChunk.getAttr(AttrNameCompression, buf); err != nil {
-		// The range is easy to manage with non-compressed chunks
-		if !rangeInf.isVoid() {
-			err = inChunk.seek(rangeInf.offset)
-			in.N = rangeInf.size
-		}
-		err = nil
-	} else {
-		// TODO(jfs): manage the Range offset
-		if bytes.Equal(buf[:sz], attrValueZLib) {
-			//in, err = zlib.NewReader(in)
-			err = errCompressionNotManaged
-		} else {
-			err = errCompressionNotManaged
-		}
->>>>>>> 3baa2d19
 	}
 
 	// Prepare the headers of the reply
