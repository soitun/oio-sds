// OpenIO SDS Go rawx
// Copyright (C) 2015-2019 OpenIO SAS
//
// This library is free software; you can redistribute it and/or
// modify it under the terms of the GNU Affero General Public
// License as published by the Free Software Foundation; either
// version 3.0 of the License, or (at your option) any later version.
//
// This library is distributed in the hope that it will be useful,
// but WITHOUT ANY WARRANTY; without even the implied warranty of
// MERCHANTABILITY or FITNESS FOR A PARTICULAR PURPOSE.  See the GNU
// Lesser General Public License for more details.
//
// You should have received a copy of the GNU Affero General Public
// License along with this program. If not, see <http://www.gnu.org/licenses/>.

package main

import (
	"io"
	"io/ioutil"
	"net/http"
	"os"
	"time"
)

func setErrorString(rep http.ResponseWriter, s string) {
	rep.Header().Set(HeaderNameError, s)
}

func setError(rep http.ResponseWriter, e error) {
	setErrorString(rep, e.Error())
}

type rawxService struct {
	ns           string
	url          string
	path         string
	id           string
	repo         repository
	notifier     Notifier
	bufferSize   int
	checksumMode int
<<<<<<< HEAD
	compression  string
=======
	compress     bool

	uploadBufferPool bufferPool
>>>>>>> 3baa2d19
}

type rawxRequest struct {
	rawx      *rawxService
	req       *http.Request
	rep       http.ResponseWriter
	reqid     string
	startTime time.Time

	chunkID string
	chunk   chunkInfo

	// for the reply's purpose
	status   int
	bytesIn  uint64
	bytesOut uint64
}

func (rr *rawxRequest) drain() error {
	if _, err := io.Copy(ioutil.Discard, rr.req.Body); err != nil {
		rr.req.Close = true
		return err
	} else {
		return nil
	}
}

func (rr *rawxRequest) replyCode(code int) {
	rr.status = code
	rr.rep.WriteHeader(rr.status)
}

func (rr *rawxRequest) replyError(err error) {
	if os.IsExist(err) {
		rr.replyCode(http.StatusConflict)
	} else if os.IsPermission(err) {
		rr.replyCode(http.StatusForbidden)
	} else if os.IsNotExist(err) {
		rr.replyCode(http.StatusNotFound)
	} else {
		// A strong error occured, we tend to close the connection
		// whatever the client has sent in the request, in terms of
		// connection management.
		rr.req.Close = true

		// Also, we debug what happened in the reply headers
		// TODO(jfs): This is a job for a distributed tracing framework
		if logExtremeVerbosity {
			rr.rep.Header().Set("X-Error", err.Error())
		}

		// Prepare the most adapted reply status.
		if err == os.ErrInvalid {
			rr.replyCode(http.StatusBadRequest)
		} else {
			switch err {
			case errInvalidChunkID, errMissingHeader, errInvalidHeader:
				rr.replyCode(http.StatusBadRequest)
			case errInvalidRange:
				rr.replyCode(http.StatusRequestedRangeNotSatisfiable)
			default:
				rr.replyCode(http.StatusInternalServerError)
			}
		}
	}
}

func _dslash(s string) bool {
	return len(s) > 1 && s[0] == '/' && s[1] == '/'
}

func (rawx *rawxService) ServeHTTP(rep http.ResponseWriter, req *http.Request) {
	rawxreq := rawxRequest{
		rawx:      rawx,
		req:       req,
		rep:       rep,
		reqid:     "",
		startTime: time.Now(),
	}

	// Extract some common headers
	rawxreq.reqid = req.Header.Get(HeaderNameOioReqId)
	if len(rawxreq.reqid) <= 0 {
		rawxreq.reqid = req.Header.Get(HeaderNameTransId)
	}
	if len(rawxreq.reqid) > 0 {
		if len(rawxreq.reqid) > HeaderLenOioReqId {
			rawxreq.reqid = rawxreq.reqid[0:HeaderLenOioReqId]
		}
		rep.Header().Set(HeaderNameOioReqId, rawxreq.reqid)
	} else {
		// patch the reqid for pretty access log
		rawxreq.reqid = "-"
	}

	if len(req.Host) > 0 && (req.Host != rawx.id && req.Host != rawx.url) {
		rawxreq.replyCode(http.StatusTeapot)
	} else {
		for _dslash(req.URL.Path) {
			req.URL.Path = req.URL.Path[1:]
		}
		switch req.URL.Path {
		case "/info":
			rawxreq.serveInfo(rep, req)
		case "/stat":
			rawxreq.serveStat(rep, req)
		default:
			rawxreq.serveChunk()
		}
	}
}<|MERGE_RESOLUTION|>--- conflicted
+++ resolved
@@ -1,5 +1,5 @@
 // OpenIO SDS Go rawx
-// Copyright (C) 2015-2019 OpenIO SAS
+// Copyright (C) 2015-2020 OpenIO SAS
 //
 // This library is free software; you can redistribute it and/or
 // modify it under the terms of the GNU Affero General Public
@@ -41,13 +41,9 @@
 	notifier     Notifier
 	bufferSize   int
 	checksumMode int
-<<<<<<< HEAD
 	compression  string
-=======
-	compress     bool
 
 	uploadBufferPool bufferPool
->>>>>>> 3baa2d19
 }
 
 type rawxRequest struct {
