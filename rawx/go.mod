--- conflicted
+++ resolved
@@ -3,15 +3,8 @@
 go 1.17
 
 require (
-<<<<<<< HEAD
-	github.com/smartystreets/goconvey v1.6.4 // indirect
-	golang.org/x/sys v0.0.0-20210823070655-63515b42dcdf
-	gopkg.in/ini.v1 v1.62.0
-)
-=======
 	golang.org/x/sys v0.0.0-20211003122950-b1ebd4e1001c
 	gopkg.in/ini.v1 v1.63.2
 )
 
-require github.com/stretchr/testify v1.7.0 // indirect
->>>>>>> a428c74c
+require github.com/stretchr/testify v1.7.0 // indirect