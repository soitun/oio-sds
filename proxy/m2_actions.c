--- conflicted
+++ resolved
@@ -914,13 +914,9 @@
 			GError *hook_dir (const char *m1) {
 				gchar **urlv = NULL, realtype[64];
 				_get_meta2_realtype (args, realtype, sizeof(realtype));
-				GError *e = meta1v2_remote_link_service (
-<<<<<<< HEAD
-						m1, args->url, realtype, TRUE, &urlv);
-=======
-						m1, args->url, realtype, FALSE, TRUE, &urlv,
+				GError *e = meta1v2_remote_link_service(
+						m1, args->url, realtype, TRUE, &urlv,
 						oio_ext_get_deadline());
->>>>>>> 3c3ee236
 				if (!e && urlv && *urlv) {
 					/* Explicitely feeding the meta1 avoids a subsequent
 					   call to meta1 to locate the meta2 */
@@ -1260,13 +1256,9 @@
 	}
 
 	GError *hook_dir (const char *m1) {
-		GError *e = meta1v2_remote_link_service (
-<<<<<<< HEAD
-				m1, args->url, type, TRUE, &urlv_snapshot);
-=======
-				m1, args->url, type, FALSE, TRUE, &urlv_snapshot,
+		GError *e = meta1v2_remote_link_service(
+				m1, args->url, type, TRUE, &urlv_snapshot,
 				oio_ext_get_deadline());
->>>>>>> 3c3ee236
 		if (!e && urlv_snapshot && *urlv_snapshot) {
 			e = meta1v2_remote_force_reference_service(
 				m1, args->url, urlv_snapshot[0], FALSE, TRUE,
