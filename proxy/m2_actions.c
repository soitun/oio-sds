/*
OpenIO SDS proxy
Copyright (C) 2014 Worldine, original work as part of Redcurrant
Copyright (C) 2015-2016 OpenIO, as part of OpenIO Software Defined Storage

This program is free software: you can redistribute it and/or modify
it under the terms of the GNU Affero General Public License as
published by the Free Software Foundation, either version 3 of the
License, or (at your option) any later version.

This program is distributed in the hope that it will be useful,
but WITHOUT ANY WARRANTY; without even the implied warranty of
MERCHANTABILITY or FITNESS FOR A PARTICULAR PURPOSE.  See the
GNU Affero General Public License for more details.

You should have received a copy of the GNU Affero General Public License
along with this program.  If not, see <http://www.gnu.org/licenses/>.
*/

#include <errno.h>

#include <metautils/lib/metautils.h>
#include <meta2v2/meta2_utils_json.h>
#include <meta2v2/meta2_bean.h>
#include <meta2v2/autogen.h>

#include "common.h"
#include "actions.h"

static void
_get_meta2_realtype (struct req_args_s *args, gchar *d, gsize dlen)
{
	const char *type = oio_url_get (args->url, OIOURL_TYPE);
	if (type && *type) {
		g_snprintf(d, dlen, "%s.%s", NAME_SRVTYPE_META2, type);
	} else {
		g_strlcpy(d, NAME_SRVTYPE_META2, dlen);
	}
}

static GError *
_resolve_meta2 (struct req_args_s *args, enum proxy_preference_e how,
		request_packer_f pack, GSList **out)
{
	if (out) *out = NULL;

	gchar realtype[64];
	_get_meta2_realtype (args, realtype, sizeof(realtype));
	CLIENT_CTX(ctx, args, realtype, 1);
	ctx.which = how;

	GError *err = gridd_request_replicated (&ctx, pack);

	if (err) {
		GRID_DEBUG("M2V2 call failed: %d %s", err->code, err->message);
	} else if (out) {
		EXTRA_ASSERT(ctx.bodyv != NULL);
		for (guint i=0; i<ctx.count ;++i) {
			GError *e = ctx.errorv[i];
			GByteArray *b = ctx.bodyv[i];
			if (e && e->code != CODE_FINAL_OK)
				continue;
			if (b && b->data && b->len) {
				GSList *l = bean_sequence_unmarshall (b->data, b->len);
				if (l) {
					*out = metautils_gslist_precat (*out, l);
				}
			}
		}
	}

	client_clean (&ctx);
	return err;
}

static GError *
_resolve_meta2_for_list (struct req_args_s *args, request_packer_f pack,
		struct list_result_s *out)
{
	gchar realtype[64];
	_get_meta2_realtype (args, realtype, sizeof(realtype));
	CLIENT_CTX_SLAVE(ctx, args, realtype, 1);
	ctx.decoder_data = out;
	ctx.decoder = m2v2_list_result_extract;

	GError *err = gridd_request_replicated (&ctx, pack);

	if (err)
		GRID_DEBUG("M2V2 call failed: %d %s", err->code, err->message);

	client_clean (&ctx);
	return err;
}

static void
_json_dump_all_beans (GString * gstr, GSList * beans)
{
	g_string_append_c (gstr, '{');
	meta2_json_dump_all_beans (gstr, beans);
	g_string_append_c (gstr, '}');
}

static enum http_rc_e
_reply_m2_error (struct req_args_s *args, GError * err)
{
	if (!err)
		return _reply_success_json (args, NULL);
	if (err->code == CODE_CONTAINER_NOTEMPTY ||
			err->code == CODE_CONTENT_EXISTS)
		return _reply_conflict_error (args, err);
	return _reply_common_error (args, err);
}

static void
_purify_header (gchar *k)
{
	for (gchar *p = k; *p ;++p) {
		if (*p != '-' && !g_ascii_isalnum(*p))
			*p = '-';
	}
}

static void
_container_single_prop_to_headers (struct req_args_s *args,
		const char *pk, gchar *v)
{
	if (!g_ascii_strcasecmp(pk, "sys.container_name")) {
		oio_str_reuse (&v, g_uri_escape_string (v, NULL, FALSE));
		args->rp->add_header(PROXYD_HEADER_PREFIX "container-meta-name", v);
	} else if (!g_ascii_strcasecmp(pk, "sys.container_size")) {
		args->rp->add_header(PROXYD_HEADER_PREFIX "container-meta-size", v);
	} else if (!g_ascii_strcasecmp(pk, "sys.m2vers")) {
		args->rp->add_header(PROXYD_HEADER_PREFIX "container-meta-seq", v);
	} else if (!g_ascii_strcasecmp(pk, "sys.namespace")) {
		args->rp->add_header(PROXYD_HEADER_PREFIX "container-meta-ns", v);
	} else if (g_str_has_prefix(pk, "sys.")) {
		gchar *k = g_strdup_printf(PROXYD_HEADER_PREFIX "container-meta-sys-%s",
				pk + sizeof("sys.") - 1);
		_purify_header(k);
		oio_str_reuse (&v, g_uri_escape_string (v, NULL, FALSE));
		args->rp->add_header(k, v);
		g_free(k);
	} else if (g_str_has_prefix(pk, "user.")) {
		gchar *k = g_strdup_printf(PROXYD_HEADER_PREFIX "container-meta-user-%s",
				pk + sizeof("user.") - 1);
		_purify_header(k);
		oio_str_reuse (&v, g_uri_escape_string (v, NULL, FALSE));
		args->rp->add_header(k, v);
		g_free(k);
	} else {
		gchar *k = g_strdup_printf(PROXYD_HEADER_PREFIX "container-meta-x-%s", pk);
		_purify_header(k);
		oio_str_reuse (&v, g_uri_escape_string (v, NULL, FALSE));
		args->rp->add_header(k, v);
		g_free(k);
	}
}

static void
_container_old_props_to_headers (struct req_args_s *args, gchar **props)
{
	for (gchar **p=props; *p && *(p+1) ;p+=2)
		_container_single_prop_to_headers (args, *p, g_strdup(*(p+1)));
}

static void
_container_new_props_to_headers (struct req_args_s *args, GTree *props)
{
	gboolean _run (gchar *k, gchar *v, gpointer i) {
		(void) i;
		_container_single_prop_to_headers (args, k, g_strdup(v));
		return FALSE;
	}
	g_tree_foreach (props, (GTraverseFunc)_run, NULL);
}

static gint
_sort_aliases_by_name (struct bean_ALIASES_s *a0, struct bean_ALIASES_s *a1)
{
	return g_strcmp0 (ALIASES_get_alias(a0)->str, ALIASES_get_alias(a1)->str);
}

static void
_dump_json_aliases_and_headers(GString *gstr, GSList *aliases,
		GTree *headers, GTree *props)
{
	g_string_append_static (gstr, "\"objects\":[");
	gboolean first = TRUE;
	for (; aliases ; aliases=aliases->next) {
		COMA(gstr,first);

		struct bean_ALIASES_s *a = aliases->data;
		struct bean_CONTENTS_HEADERS_s *h =
			g_tree_lookup (headers, ALIASES_get_content(a));
		gchar *prop_key = g_strdup_printf("%s_%"G_GINT64_FORMAT,
				ALIASES_get_alias(a)->str,
				ALIASES_get_version(a));
		GSList *prop_list = g_tree_lookup(props, prop_key);
		g_free(prop_key);

		g_string_append_c(gstr, '{');
		OIO_JSON_append_gstr(gstr, "name", ALIASES_get_alias(a));
		g_string_append_c(gstr, ',');
		OIO_JSON_append_int(gstr, "ver", ALIASES_get_version(a));
		g_string_append_c(gstr, ',');
		OIO_JSON_append_int(gstr, "ctime", ALIASES_get_ctime(a));
		g_string_append_c(gstr, ',');
		OIO_JSON_append_int(gstr, "mtime", ALIASES_get_mtime(a));
		g_string_append_c(gstr, ',');
		OIO_JSON_append_bool(gstr, "deleted", ALIASES_get_deleted(a));
		g_string_append_c(gstr, ',');
		OIO_JSON_append_gba(gstr, "content", ALIASES_get_content(a));

		if (h) {
			g_string_append_c (gstr, ',');
			GString *pol = CONTENTS_HEADERS_get_policy(h);
			GByteArray *hh = CONTENTS_HEADERS_get_hash(h);

			if (pol)
				g_string_append_printf(gstr, "\"policy\":\"%s\",\"hash\":",
						pol->str);
			else
				g_string_append_printf(gstr, "\"policy\":null,\"hash\":");
			if (hh) {
				g_string_append_c (gstr, '"');
				metautils_gba_to_hexgstr(gstr, hh);
				g_string_append_c (gstr, '"');
			} else {
				g_string_append_static(gstr, "null");
			}

			g_string_append_printf(gstr, ",\"size\":%"G_GINT64_FORMAT,
					CONTENTS_HEADERS_get_size(h));
			g_string_append_printf(gstr, ",\"mime-type\":\"%s\"",
					CONTENTS_HEADERS_get_mime_type(h)->str);
		}
		if (prop_list) {
			g_string_append_static(gstr, ",\"properties\":{");
			gboolean inner_first = TRUE;
			for (GSList *prop = prop_list;
					prop && prop->data;
					prop = prop->next) {
				struct bean_PROPERTIES_s *bprop = prop->data;
				COMA(gstr, inner_first);
				g_string_append_printf(gstr, "\"%s\":\"",
						PROPERTIES_get_key(bprop)->str);
				GByteArray *val = PROPERTIES_get_value(bprop);
				oio_str_gstring_append_json_blob(gstr,
						(gchar*)val->data, val->len);
				g_string_append_c(gstr, '"');
			}
			g_string_append_c(gstr, '}');
		}
		g_string_append_c(gstr, '}');
	}
	g_string_append_c (gstr, ']');
}

static void
_dump_json_beans (GString *gstr, GSList *beans)
{
	GSList *aliases = NULL;
	GTree *headers = g_tree_new ((GCompareFunc)metautils_gba_cmp);
	GTree *props = g_tree_new_full((GCompareDataFunc)metautils_strcmp3,
			NULL, g_free, NULL);

	for (GSList *l = beans; l; l = l->next) {
		if (DESCR(l->data) == &descr_struct_ALIASES) {
			aliases = g_slist_prepend (aliases, l->data);
		} else if (DESCR(l->data) == &descr_struct_CONTENTS_HEADERS) {
			g_tree_insert (headers, CONTENTS_HEADERS_get_id(l->data), l->data);
		} else if (DESCR(l->data) == &descr_struct_PROPERTIES) {
			/* Properties are linked to a specific version of an alias,
			 * and there is possibly several properties,
			 * thus we must build composed keys and lists. */
			gchar *key = g_strdup_printf("%s_%"G_GINT64_FORMAT,
					PROPERTIES_get_alias(l->data)->str,
					PROPERTIES_get_version(l->data));
			GSList *val = g_tree_lookup(props, key);
			val = g_slist_prepend(val, l->data);
			g_tree_replace(props, key, val);
		}
	}

	aliases = g_slist_sort (aliases, (GCompareFunc)_sort_aliases_by_name);
	_dump_json_aliases_and_headers(gstr, aliases, headers, props);

	gboolean _props_cleaner(gpointer key UNUSED,
			gpointer val, gpointer data UNUSED)
	{
		g_slist_free(val);
		return FALSE;
	}
	g_tree_foreach(props, _props_cleaner, NULL);
	g_tree_destroy(props);

	g_slist_free (aliases);
	g_tree_destroy (headers);
}

static void
_dump_json_prefixes (GString *gstr, GTree *tree_prefixes)
{
	gchar **prefixes = gtree_string_keys (tree_prefixes);
	g_string_append_static (gstr, "\"prefixes\":[");
	if (prefixes) {
		gboolean first = TRUE;
		for (gchar **pp=prefixes; *pp ;++pp) {
			COMA(gstr,first);
			oio_str_gstring_append_json_quote (gstr, *pp);
		}
		g_free (prefixes);
	}
	g_string_append_c (gstr, ']');
}

static void
_dump_json_properties (GString *gstr, GTree *properties)
{
	gboolean first = TRUE;
	gboolean _func (gpointer k, gpointer v, gpointer i) {
		gboolean want_system = GPOINTER_TO_INT(i);
		gboolean is_user = g_str_has_prefix((gchar*)k, "user.");
		if (want_system ^ is_user) {
			COMA(gstr, first);
			if (is_user)
				k += sizeof("user.") - 1;
			oio_str_gstring_append_json_pair(gstr, (const char *)k, (const char *)v);
		}
		return FALSE;
	}
	g_string_append_static(gstr, "\"properties\":{");
	if (properties) {
		g_tree_foreach(properties, _func, GINT_TO_POINTER(0));
	}
	g_string_append_static(gstr, "},\"system\":{");
	if (properties) {
		first = TRUE;
		g_tree_foreach(properties, _func, GINT_TO_POINTER(1));
	}
	g_string_append_c(gstr, '}');
}

static enum http_rc_e
_reply_list_result (struct req_args_s *args, GError * err,
		struct list_result_s *out, GTree *tree_prefixes)
{
	if (err)
		return _reply_m2_error (args, err);

	/* TODO to be removed as soon as all the clients consime the properties
	 * in the headers. */
	_container_new_props_to_headers (args, out->props);

	GString *gstr = g_string_sized_new (4096);
	g_string_append_c (gstr, '{');
	_dump_json_prefixes (gstr, tree_prefixes);
	g_string_append_c (gstr, ',');
	_dump_json_properties (gstr, out->props);
	g_string_append_c (gstr, ',');
	_dump_json_beans (gstr, out->beans);
	g_string_append_c (gstr, '}');

	return _reply_success_json (args, gstr);
}

static enum http_rc_e
_reply_beans (struct req_args_s *args, GError * err, GSList * beans)
{
	if (err)
		return _reply_m2_error (args, err);

	GString *gstr = g_string_sized_new (2048);
	_json_dump_all_beans (gstr, beans);
	_bean_cleanl2 (beans);
	return _reply_success_json (args, gstr);
}

static void
_populate_headers_with_header (struct req_args_s *args,
		struct bean_CONTENTS_HEADERS_s *header)
{
	if (!header)
		return;

	args->rp->add_header(PROXYD_HEADER_PREFIX "content-meta-length",
			g_strdup_printf("%"G_GINT64_FORMAT, CONTENTS_HEADERS_get_size(header)));

	if (CONTENTS_HEADERS_get_policy (header)) {
		args->rp->add_header(PROXYD_HEADER_PREFIX "content-meta-policy",
				g_strdup(CONTENTS_HEADERS_get_policy(header)->str));
	}

	if (CONTENTS_HEADERS_get_hash(header)) {
		args->rp->add_header_gstr(PROXYD_HEADER_PREFIX "content-meta-hash",
				metautils_gba_to_hexgstr(NULL, CONTENTS_HEADERS_get_hash(header)));
	}

	args->rp->add_header(PROXYD_HEADER_PREFIX "content-meta-hash-method",
			g_strdup("md5"));
	args->rp->add_header (PROXYD_HEADER_PREFIX "content-meta-mime-type",
			g_strdup(CONTENTS_HEADERS_get_mime_type(header)->str));
	args->rp->add_header (PROXYD_HEADER_PREFIX "content-meta-chunk-method",
			g_strdup(CONTENTS_HEADERS_get_chunk_method(header)->str));

	GByteArray *gb = CONTENTS_HEADERS_get_id (header);
	gchar hexid[1+2*gb->len];
	oio_str_bin2hex (gb->data, gb->len, hexid, 1+2*gb->len);
	args->rp->add_header (PROXYD_HEADER_PREFIX "content-meta-id",
			g_strdup_printf ("%s", hexid));
}

static void
_populate_headers_with_alias (struct req_args_s *args, struct bean_ALIASES_s *alias)
{
	if (!alias)
		return;

	args->rp->add_header(PROXYD_HEADER_PREFIX "content-meta-name",
			g_uri_escape_string(ALIASES_get_alias(alias)->str, NULL, FALSE));
	args->rp->add_header(PROXYD_HEADER_PREFIX "content-meta-version",
			g_strdup_printf("%"G_GINT64_FORMAT, ALIASES_get_version(alias)));
	args->rp->add_header(PROXYD_HEADER_PREFIX "content-meta-deleted",
			g_strdup(ALIASES_get_deleted(alias) ? "True" : "False"));
	args->rp->add_header(PROXYD_HEADER_PREFIX "content-meta-ctime",
			g_strdup_printf("%"G_GINT64_FORMAT, ALIASES_get_ctime(alias)));
}

static gint32
_score_from_chunk_id (const char *id)
{
	gchar *key = NULL, *type = NULL, *netloc = NULL;

	// FIXME: probably broken with B2 URLs
	oio_parse_chunk_url(id, &type, &netloc, NULL);
	key = oio_make_service_key(ns_name, type, netloc);

	struct oio_lb_item_s *item = oio_lb_world__get_item(lb_world, key);
	gint32 res = item ? item->weight : 0;

	g_free(item);
	g_free(key);
	g_free(netloc);
	g_free(type);
	return res;
}

static enum http_rc_e
_reply_simplified_beans (struct req_args_s *args, GError *err,
		GSList *beans, gboolean body)
{
	if (err)
		return _reply_m2_error(args, err);

	struct bean_ALIASES_s *alias = NULL;
	struct bean_CONTENTS_HEADERS_s *header = NULL;
	gboolean first = TRUE;
	GString *gstr = NULL;
	if (body) {
		gstr = g_string_sized_new (2048);
		g_string_append_c (gstr, '[');
	}

	beans = g_slist_sort(beans, _bean_compare_kind);

	for (GSList *l0=beans; l0; l0=l0->next) {
		if (!l0->data)
			continue;

		if (&descr_struct_CHUNKS == DESCR(l0->data) && gstr) {
			if (!first)
				g_string_append_static (gstr, ",\n");
			first = FALSE;

			// Serialize the chunk
			struct bean_CHUNKS_s *chunk = l0->data;
			gint32 score = _score_from_chunk_id(CHUNKS_get_id(chunk)->str);
			g_string_append_printf (gstr, "{\"url\":\"%s\"", CHUNKS_get_id (chunk)->str);
			g_string_append_printf (gstr, ",\"pos\":\"%s\"", CHUNKS_get_position (chunk)->str);
			g_string_append_printf (gstr, ",\"size\":%"G_GINT64_FORMAT, CHUNKS_get_size (chunk));
			g_string_append_static (gstr, ",\"hash\":\"");
			metautils_gba_to_hexgstr (gstr, CHUNKS_get_hash (chunk));
			g_string_append_printf(gstr, "\",\"score\":%d}", score);
		}
		else if (&descr_struct_ALIASES == DESCR(l0->data)) {
			alias = l0->data;
			if (ALIASES_get_deleted(alias) && !oio_str_parse_bool(OPT("deleted"),FALSE)) {
				if (gstr)
					g_string_free (gstr, TRUE);
				_bean_cleanl2(beans);
				return _reply_notfound_error(args, NEWERROR(CODE_CONTENT_DELETED, "Alias deleted"));
			}
		}
		else if (&descr_struct_CONTENTS_HEADERS == DESCR(l0->data)) {
			header = l0->data;
		}
		else if (&descr_struct_PROPERTIES == DESCR(l0->data)) {
			struct bean_PROPERTIES_s *prop = l0->data;
			gchar *k = g_strdup_printf (PROXYD_HEADER_PREFIX "content-meta-x-%s",
					PROPERTIES_get_key(prop)->str);
			GByteArray *v = PROPERTIES_get_value (prop);
			args->rp->add_header(k, g_strndup ((gchar*)v->data, v->len));
			g_free (k);
		}
	}
	if (body)
		g_string_append_c (gstr, ']');

	// Not set all the header
	_populate_headers_with_header (args, header);
	_populate_headers_with_alias (args, alias);

	_bean_cleanl2 (beans);
	if (!body && gstr) {
		g_string_free (gstr, TRUE);
		gstr = NULL;
	}

	return _reply_success_json (args, gstr);
}

static GError *
_get_hash (const char *s, GByteArray **out)
{
	*out = NULL;
	GByteArray *h = metautils_gba_from_hexstring (s);
	if (!h)
		return BADREQ("JSON: invalid hash: not hexa: '%s'", s);

	const gssize len = h->len;
	if (len != g_checksum_type_get_length(G_CHECKSUM_MD5)
			&& len != g_checksum_type_get_length(G_CHECKSUM_SHA256)
			&& len != g_checksum_type_get_length(G_CHECKSUM_SHA512)
			&& len != g_checksum_type_get_length(G_CHECKSUM_SHA1)) {
		g_byte_array_free (h, TRUE);
		return BADREQ("JSON: invalid hash: invalid length");
	}

	*out = h;
	return NULL;
}

static GError *
_load_simplified_chunks (struct json_object *jbody, GSList **out)
{
	GError *err = NULL;
	GSList *beans = NULL;

	if (!json_object_is_type(jbody, json_type_array))
		return BADREQ ("JSON: Not an array");

	gint64 now = oio_ext_real_time () / G_TIME_SPAN_SECOND;

	// Load the beans
	for (int i=json_object_array_length(jbody); i>0 && !err ;i--) {
		struct json_object *jurl=NULL, *jpos=NULL, *jsize=NULL, *jhash=NULL;
		struct oio_ext_json_mapping_s m[] = {
			{"url",  &jurl,  json_type_string, 1},
			{"pos",  &jpos,  json_type_string, 1},
			{"size", &jsize, json_type_int,    1},
			{"hash", &jhash, json_type_string, 1},
			{NULL, NULL, 0, 0}
		};
		GRID_TRACE("JSON: parsing chunk at %i", i-1);
		err = oio_ext_extract_json (json_object_array_get_idx (jbody, i-1), m);
		if (err) break;

		GByteArray *h = NULL;
		if (!(err = _get_hash (json_object_get_string(jhash), &h))) {
			struct bean_CHUNKS_s *chunk = _bean_create(&descr_struct_CHUNKS);
			CHUNKS_set2_id (chunk, json_object_get_string(jurl));
			CHUNKS_set_hash (chunk, h);
			CHUNKS_set_size (chunk, json_object_get_int64(jsize));
			CHUNKS_set_ctime (chunk, now);
			CHUNKS_set2_position (chunk, json_object_get_string(jpos));
			CHUNKS_set2_content (chunk, (guint8*)"0", 1);
			beans = g_slist_prepend(beans, chunk);
		}
		metautils_gba_clean (h);
	}

	if (err)
		_bean_cleanl2 (beans);
	else
		*out = beans;

	return err;
}

static GSList *
_load_properties_from_strv (gchar **props)
{
	GSList *beans = NULL;
	for (gchar **p=props; *p && *(p+1) ;p+=2) {
		const char *k = *p;
		const char *v = *(p+1);
		if (!oio_str_is_set(k))
			continue;
		struct bean_PROPERTIES_s *prop = _bean_create (&descr_struct_PROPERTIES);
		PROPERTIES_set_version (prop, 0); // still unknown
		PROPERTIES_set2_key (prop, k);
		PROPERTIES_set2_value (prop, (guint8*)v, strlen((gchar*)v));
		beans = g_slist_prepend (beans, prop);
	}
	return beans;
}

static GError *
_load_alias_from_headers(struct req_args_s *args, GSList **pbeans)
{
	GError *err = NULL;
	GSList *beans = *pbeans;
	struct bean_ALIASES_s *alias = NULL;
	struct bean_CONTENTS_HEADERS_s *header = NULL;

	header = _bean_create (&descr_struct_CONTENTS_HEADERS);
	beans = g_slist_prepend (beans, header);
	CONTENTS_HEADERS_set2_id(header, (guint8 *) "00", 2);
	/* dummy (yet valid) content ID (must be hexa) */

	do {
		gchar *s = g_tree_lookup(args->rq->tree_headers,
								 PROXYD_HEADER_PREFIX "content-meta-policy");
		if (NULL != s)
			CONTENTS_HEADERS_set2_policy(header, s);
	} while (0);

	if (!err) { // Content ID
		gchar *s = g_tree_lookup(args->rq->tree_headers,
								 PROXYD_HEADER_PREFIX "content-meta-id");
		if (NULL != s) {
			GByteArray *h = metautils_gba_from_hexstring (s);
			if (!h)
				err = BADREQ("Invalid content ID (not hexa)");
			else {
				oio_url_set (args->url, OIOURL_CONTENTID, s);
				CONTENTS_HEADERS_set_id (header, h);
				/* JFS: this is clean to have uniform CONTENT ID among all
				 * the beans, but it is a bit useless since this requires more
				 * bytes on the network and can be done in the META2 server */
				for (GSList *l=beans; l ;l=l->next) {
					if (DESCR(l->data) != &descr_struct_CHUNKS)
						continue;
					CHUNKS_set_content(l->data, h);
				}
				g_byte_array_free(h, TRUE);
			}
		}
	}

	if (!err) { // Content hash
		gchar *s = g_tree_lookup(args->rq->tree_headers,
								 PROXYD_HEADER_PREFIX "content-meta-hash");
		if (NULL != s) {
			GByteArray *h = NULL;
			if (!(err = _get_hash (s, &h)))
				CONTENTS_HEADERS_set_hash (header, h);
			if (h) g_byte_array_free(h, TRUE);
		}
	}

	if (!err) { // Content length
		gchar *s = g_tree_lookup(args->rq->tree_headers,
								 PROXYD_HEADER_PREFIX "content-meta-length");
		if (!s)
			err = BADREQ("Header: missing content length");
		else {
			gint64 s64 = 0;
			if (!oio_str_is_number(s, &s64))
				err = BADREQ("Header: bad content length");
			else
				CONTENTS_HEADERS_set_size (header, s64);
		}
	}

	if (!err) { // Content-Type
		gchar *s = g_tree_lookup(args->rq->tree_headers,
						  PROXYD_HEADER_PREFIX "content-meta-mime-type");
		if (s)
			CONTENTS_HEADERS_set2_mime_type(header, s);
	}

	if (!err) { // Chunking method
		gchar *s = g_tree_lookup (args->rq->tree_headers,
						   PROXYD_HEADER_PREFIX "content-meta-chunk-method");
		if (s)
			CONTENTS_HEADERS_set2_chunk_method (header, s);
	}

	if (!PATH())
		err = BADREQ("Missing path in query string");

	if (!err) { // Load all the alias fields
		alias = _bean_create(&descr_struct_ALIASES);
		beans = g_slist_prepend(beans, alias);
		ALIASES_set2_alias(alias, PATH());
		ALIASES_set_content(alias, CONTENTS_HEADERS_get_id(header));

		if (!err) { // aliases version
			gchar *s = g_tree_lookup(args->rq->tree_headers,
									 PROXYD_HEADER_PREFIX "content-meta-version");
			if (s) {
				gint64 s64 = 0;
				if (!oio_str_is_number(s, &s64))
					err = BADREQ("Header: negative content version");
				else
					ALIASES_set_version(alias, s64);
			}
		}
	}

	*pbeans = beans;
	return err;
}

static GError *
_load_content_from_json_array(struct req_args_s *args,
		struct json_object *jbody, GSList **out)
{
	GError *err = NULL;
	GSList *beans = NULL;

	if (!json_object_is_type(jbody, json_type_array))
		return BADREQ ("JSON: Not an array");
	if (json_object_array_length(jbody) <= 0)
		return BADREQ ("JSON: Empty array");

	err = _load_simplified_chunks (jbody, &beans);
	if (!err)
		err = _load_alias_from_headers(args, &beans);

	if (err)
		_bean_cleanl2 (beans);
	else
		*out = beans;

	return err;
}

static GError * _load_content_from_json_object(struct req_args_s *args,
		struct json_object *jbody, GSList **out) {

	if (!json_object_is_type(jbody, json_type_object))
		return BADREQ ("JSON: Not an object");

	struct json_object *jchunks = NULL;
	gchar **props = NULL;
	GError *err = KV_read_properties(jbody, &props, "properties", FALSE);
	if (err) {
		g_prefix_error(&err, "properties error");
	} else {
		if (!json_object_object_get_ex(jbody, "chunks", &jchunks)) {
			err = BADREQ("No [chunks] field");
		} else {
			/* load the content the "old way", from an array of chunks and the
			 * header. Then if there is no error, complete it with properties */
			if (!(err = _load_content_from_json_array(args, jchunks, out))) {
				GSList *beans = _load_properties_from_strv(props);
				for (GSList *l = beans; l; l = l->next)
					PROPERTIES_set2_alias(l->data, oio_url_get(args->url, OIOURL_PATH));
				*out = metautils_gslist_precat(*out, beans);
			}
		}
		if (props)
			g_strfreev(props);
	}
	return err;
}

static enum http_rc_e
_reply_properties (struct req_args_s *args, GError * err, GSList * beans)
{
	if (err) {
		if (err->code == CODE_BAD_REQUEST)
			return _reply_format_error (args, err);
		if (CODE_IS_NOTFOUND(err->code))
			return _reply_notfound_error (args, err);
		return _reply_system_error (args, err);
	}

	for (GSList *l=beans; l ;l=l->next) {
		if (DESCR(l->data) == &descr_struct_ALIASES)
			_populate_headers_with_alias (args, l->data);
		else if (DESCR(l->data) == &descr_struct_CONTENTS_HEADERS)
			_populate_headers_with_header (args, l->data);
	}

	gboolean first = TRUE;
	GString *gs = g_string_sized_new(1024);
	g_string_append_static(gs, "{\"properties\":{");
	for (GSList *l=beans; l ;l=l->next) {
		if (DESCR(l->data) != &descr_struct_PROPERTIES)
			continue;
		if (!first) g_string_append_c(gs, ',');
		first = FALSE;
		struct bean_PROPERTIES_s *bean = l->data;
		oio_str_gstring_append_json_quote(gs, PROPERTIES_get_key(bean)->str);
		g_string_append_c(gs, ':');
		g_string_append_c(gs, '"');
		oio_str_gstring_append_json_blob(gs,
										 (gchar*)PROPERTIES_get_value(bean)->data,
										 PROPERTIES_get_value(bean)->len);
		g_string_append_c(gs, '"');
	}
	for (int i=0; i<2 ;++i) g_string_append_c(gs, '}');

	_bean_cleanl2 (beans);
	return _reply_success_json (args, gs);
}

/* CONTAINER resources ------------------------------------------------------ */

static char
_delimiter (struct req_args_s *args)
{
	const char *s = OPT("delimiter");
	return s ? *s : 0;
}

static GError *
_max (struct req_args_s *args, gint64 *pmax)
{
	const char *s = OPT("max");
	*pmax = 0;
	if (!s)
		return NULL;

	if (!oio_str_is_number(s, pmax))
		return BADREQ("Invalid max number of items");
	if (*pmax <= 0)
		return BADREQ("Invalid max number of items: %s", "too small");
	return NULL;
}

struct filter_ctx_s
{
	GSList *beans;
	GTree *prefixes;
	guint count; // aliases in <beans>
	const char *prefix;
	char delimiter;
};

static void
_filter (struct filter_ctx_s *ctx, GSList *l)
{
	void forget (GSList *p) { if (p->data) _bean_clean (p->data); g_slist_free1 (p); }
	void prepend (GSList *p) { p->next = ctx->beans; ctx->beans = p; }

	gsize prefix_len = ctx->prefix ? strlen(ctx->prefix) : 0;
	for (GSList *tmp; l ;l=tmp) {
		tmp = l->next;
		l->next = NULL;

		if (!l->data) {
			forget (l);
			continue;
		}
		if (DESCR(l->data) == &descr_struct_CONTENTS_HEADERS ||
				DESCR(l->data) == &descr_struct_PROPERTIES) {
			prepend (l);
			continue;
		}
		if (DESCR(l->data) != &descr_struct_ALIASES) {
			forget (l);
			continue;
		}

		const char *name = ALIASES_get_alias(l->data)->str;
		if (ctx->delimiter) {
			const char *p = strchr(name+prefix_len, ctx->delimiter);
			if (p) {
				g_tree_insert(ctx->prefixes, g_strndup(name, (p-name)+1), GINT_TO_POINTER(1));
				forget (l);
			} else {
				ctx->count ++;
				prepend (l);
			}
		} else {
			ctx->count ++;
			prepend (l);
		}
	}
}

static GError *
_m2_container_create_with_properties (struct req_args_s *args, char **props,
		const char *container_stgpol, const char *container_verpol)
{
<<<<<<< HEAD
	gboolean autocreate = _request_get_flag (args, "autocreate");

	/* JFS: don't lookup for default verpol and stgpol, we must left they unset
	 * so that they will follow the default values of the namespace and (later)
	 * of the account. This is how we do NOW, by letting the meta2 find the best
	 * value when necessary. */
=======
	gboolean autocreate = TRUE;
>>>>>>> a2a4e32e
	struct m2v2_create_params_s param = {
			container_stgpol, container_verpol, props, FALSE
	};

	GError *err = NULL;
	PACKER_VOID (_pack) { return m2v2_remote_pack_CREATE (args->url, &param); }

retry:
	GRID_TRACE("Container creation %s", oio_url_get (args->url, OIOURL_WHOLE));
	err = _resolve_meta2 (args, _prefer_master(), _pack, NULL);
	if (err && CODE_IS_NOTFOUND(err->code)) {
		if (autocreate) {
			GRID_DEBUG("Resource not found, autocreation: (%d) %s",
					   err->code, err->message);
			autocreate = FALSE; /* autocreate just once */
			g_clear_error (&err);
			GError *hook_dir (const char *m1) {
				gchar **urlv = NULL, realtype[64];
				_get_meta2_realtype (args, realtype, sizeof(realtype));
				GError *e = meta1v2_remote_link_service (
						m1, args->url, realtype, FALSE, TRUE, &urlv);
				if (!e && urlv && *urlv) {
					/* Explicitely feeding the meta1 avoids a subsequent
					   call to meta1 to locate the meta2 */
					hc_resolver_tell (resolver, args->url, realtype,
									  (const char * const *) urlv);
				}
				if (urlv) g_strfreev (urlv);
				return e;
			}
			err = _m1_locate_and_action (args->url, hook_dir);
			if (!err)
				goto retry;
		}
	}

	return err;
}

static GError *
_m2_container_create_with_defaults (struct req_args_s *args)
{
	return _m2_container_create_with_properties(args, NULL, NULL, NULL);
}

static void
_re_enable (struct req_args_s *args)
{
	GError *e = _resolve_meta2 (args, CLIENT_PREFER_MASTER, sqlx_pack_ENABLE, NULL);
	if (e) {
		GRID_INFO("Failed to un-freeze [%s]", oio_url_get(args->url, OIOURL_WHOLE));
		g_clear_error (&e);
	}
}

static enum http_rc_e
action_m2_container_destroy (struct req_args_s *args)
{
	GError *err = NULL;
	gchar **urlv = NULL;
	struct sqlx_name_mutable_s n = {NULL,NULL,NULL};

	const gboolean flush = _request_get_flag (args, "flush");
	const gboolean force = _request_get_flag (args, "force");

	/* TODO FIXME manage container subtype */
	sqlx_name_fill (&n, args->url, NAME_SRVTYPE_META2, 1);

	/* pre-loads the locations of the container. We will need this at the
	 * destroy step. */
	err = hc_resolve_reference_service (resolver, args->url, n.type, &urlv);

	/* 1. FREEZE the base to avoid writings during the operation */
	if (!err) {
		err = _resolve_meta2 (args, CLIENT_PREFER_MASTER,
							  sqlx_pack_FREEZE, NULL);
		if (NULL != err) {
			/* rollback! */
			_re_enable (args);
			goto clean_and_exit;
		}
	}

	/* 2. FLUSH the base on the MASTER, so events are generated for all the
	   contents removed. */
	if (!err) {
		if (flush) {
			PACKER_VOID(_pack) { return m2v2_remote_pack_FLUSH (args->url); }
			err = _resolve_meta2 (args, _prefer_master(), _pack, NULL);
		} else if (!force) {
			guint32 flags = flag_force_master ? M2V2_FLAG_MASTER : 0;
			PACKER_VOID(_pack) { return m2v2_remote_pack_ISEMPTY (args->url, flags); }
			err = _resolve_meta2 (args, _prefer_master(), _pack, NULL);
		}
		if (NULL != err) {
			/* rollback! */
			_re_enable (args);
			goto clean_and_exit;
		}
	}

	/* 3. UNLINK the base in the directory */
	if (!err) {
		GError * _unlink (const char * m1) {
			return meta1v2_remote_unlink_service (m1, args->url, n.type);
		}
		if (NULL != (err = _m1_locate_and_action (args->url, _unlink))) {
			_re_enable (args);
			goto clean_and_exit;
		}
	}

	hc_decache_reference_service (resolver, args->url, n.type);

	/* 4. DESTROY each local base */
	if (!err && urlv && *urlv) {
		const guint32 flag_force = (force) ? M2V2_DESTROY_FORCE : 0;
		const guint32 flag_flush = (flush) ? M2V2_DESTROY_FLUSH : 0;

		meta1_urlv_shift_addr(urlv);
		err = m2v2_remote_execute_DESTROY (urlv[0], args->url,
				M2V2_DESTROY_EVENT|flag_force|flag_flush);
		if (!err && urlv[1]) {
			err = m2v2_remote_execute_DESTROY_many(urlv+1, args->url,
					flag_force|flag_flush);
		}
	}

clean_and_exit:
	if (urlv)
		g_strfreev (urlv);
	sqlx_name_clean (&n);
	if (NULL != err)
		return _reply_m2_error(args, err);
	return _reply_nocontent (args);
}

/* CONTAINER action resources ----------------------------------------------- */

static enum http_rc_e
action_m2_container_purge (struct req_args_s *args, struct json_object *j UNUSED)
{
	PACKER_VOID(_pack) { return m2v2_remote_pack_PURGE (args->url); }
	GError *err = _resolve_meta2 (args, _prefer_master(), _pack, NULL);
	if (NULL != err)
		return _reply_common_error (args, err);
	return _reply_success_json (args, NULL);
}

static enum http_rc_e
action_m2_container_flush (struct req_args_s *args, struct json_object *j UNUSED)
{
	PACKER_VOID(_pack) { return m2v2_remote_pack_FLUSH (args->url); }
	GError *err = _resolve_meta2 (args, _prefer_master(), _pack, NULL);
	if (NULL != err)
		return _reply_common_error (args, err);
	return _reply_success_json (args, NULL);
}

static enum http_rc_e
action_m2_container_dedup (struct req_args_s *args, struct json_object *j UNUSED)
{
	PACKER_VOID(_pack) { return m2v2_remote_pack_DEDUP (args->url); }
	GError *err = _resolve_meta2 (args, _prefer_master(), _pack, NULL);
	if (NULL != err)
		return _reply_common_error (args, err);
	return _reply_success_json (args, NULL);
}

static enum http_rc_e
action_m2_container_touch (struct req_args_s *args, struct json_object *j UNUSED)
{
	PACKER_VOID(_pack) { return m2v2_remote_pack_TOUCHB (args->url, 0); }
	GError *err = _resolve_meta2 (args, _prefer_master(), _pack, NULL);
	if (NULL != err) {
		if (CODE_IS_NOTFOUND(err->code))
			return _reply_forbidden_error (args, err);
		return _reply_m2_error (args, err);
	}
	return _reply_success_json (args, NULL);
}

static enum http_rc_e
action_m2_container_raw_insert (struct req_args_s *args, struct json_object *jargs)
{
	GSList *beans = NULL;
	GError *err = m2v2_json_load_setof_xbean (jargs, &beans);
	if (err) {
		EXTRA_ASSERT(beans == NULL);
		return _reply_format_error (args, err);
	}
	if (!beans)
		return _reply_format_error (args, BADREQ("Empty beans list"));

	PACKER_VOID(_pack) { return m2v2_remote_pack_RAW_ADD (args->url, beans); }
	err = _resolve_meta2 (args, _prefer_master(), _pack, NULL);
	_bean_cleanl2(beans);
	if (NULL != err)
		return _reply_m2_error (args, err);
	return _reply_success_json (args, NULL);
}

static enum http_rc_e
action_m2_container_raw_delete (struct req_args_s *args, struct json_object *jargs)
{
	GSList *beans = NULL;
	GError *err = m2v2_json_load_setof_xbean (jargs, &beans);
	if (err) {
		EXTRA_ASSERT(beans == NULL);
		return _reply_format_error (args, err);
	}
	if (!beans)
		return _reply_format_error (args, BADREQ("Empty beans list"));

	PACKER_VOID(_pack) { return m2v2_remote_pack_RAW_DEL (args->url, beans); }
	err = _resolve_meta2 (args, _prefer_master(), _pack, NULL);
	_bean_cleanl2(beans);
	if (NULL != err)
		return _reply_m2_error (args, err);
	return _reply_success_json (args, NULL);
}

static enum http_rc_e
action_m2_container_raw_update (struct req_args_s *args, struct json_object *jargs)
{
	if (!json_object_is_type (jargs, json_type_object))
		return _reply_format_error (args, BADREQ("JSON object expected"));

	GError *err = NULL;
	GSList *beans_old = NULL, *beans_new = NULL;
	struct json_object *jold = NULL, *jnew = NULL;

	if (!err && !json_object_object_get_ex (jargs, "old", &jold))
		err = BADREQ("No 'old' set of beans");
	if (!err && !json_object_object_get_ex (jargs, "new", &jnew))
		err = BADREQ("No 'new' set of beans");
	if (!err)
		err = m2v2_json_load_setof_xbean (jold, &beans_old);
	if (!err)
		err = m2v2_json_load_setof_xbean (jnew, &beans_new);
	if (!err && !beans_old)
		err = BADREQ("No bean to update");
	if (!err && (g_slist_length(beans_new) != g_slist_length(beans_old)))
		err = BADREQ("Length mismatch for bean sets");

	if (!err) {
		PACKER_VOID(_pack) {
			return m2v2_remote_pack_RAW_SUBST (args->url, beans_new, beans_old);
		}
		err = _resolve_meta2 (args, _prefer_master(), _pack, NULL);
	}

	_bean_cleanl2 (beans_old);
	_bean_cleanl2 (beans_new);
	if (NULL != err)
		return _reply_m2_error (args, err);
	return _reply_success_json (args, NULL);
}

/* JFS: You talk to a meta2 with its subtype, because it is a "high level"
 * interaction with the DB, while sqlx access are quiet raw and "low level"
 * DB calls. So that they do not consider the same kind of type. SQLX want to
 * a fully qualified type, not just the subtype. */
static void
_add_meta2_type (struct req_args_s *args)
{
	gchar realtype[64] = "type=";
	gsize l = strlen(realtype);
	_get_meta2_realtype (args, realtype+l, sizeof(realtype)-l);
	OIO_STRV_APPEND_COPY (args->req_uri->query_tokens, realtype);
	OIO_STRV_APPEND_COPY (args->req_uri->query_tokens, "seq=1");
}

static enum http_rc_e
action_m2_container_propget (struct req_args_s *args, struct json_object *jargs)
{
	_add_meta2_type (args);
	return action_sqlx_propget(args, jargs);
}

static enum http_rc_e
action_m2_container_propset (struct req_args_s *args, struct json_object *jargs)
{
	_add_meta2_type (args);
	return action_sqlx_propset(args, jargs);
}

static enum http_rc_e
action_m2_container_propdel (struct req_args_s *args, struct json_object *jargs)
{
	_add_meta2_type (args);
	return action_sqlx_propdel(args, jargs);
}

static enum http_rc_e
_m2_container_create (struct req_args_s *args, struct json_object *jbody)
{
	gchar **properties = NULL;
	GError *err = NULL;
	if (!jbody || json_object_is_type(jbody, json_type_null))
		properties = g_malloc0(sizeof(void*));
	else
		err = KV_read_usersys_properties(jbody, &properties);
	EXTRA_ASSERT((err != NULL) ^ (properties != NULL));
	if (err)
		return _reply_m2_error(args, err);

	err = _m2_container_create_with_properties(
			args, properties, OPT("stgpol"), OPT("verpol"));
	g_strfreev (properties);

	if (err && CODE_IS_NOTFOUND(err->code))
		return _reply_forbidden_error (args, err);
	if (err && err->code == CODE_CONTAINER_EXISTS) {
		/* We did not create it, thus we cannot _reply_created() */
		g_clear_error(&err);
		return _reply_nocontent(args);
	}
	if (!err || err->code == CODE_FINAL_OK) {
		/* No error means we actually created it. */
		g_clear_error(&err);
		return _reply_created(args);
	}
	return _reply_m2_error (args, err);
}

static enum http_rc_e
_m2_container_create_many(struct req_args_s *args, struct json_object *jbody)
{
	guint nb_err = 0;
	GError *err = NULL;
	const char *url_user = oio_url_get(args->url, OIOURL_USER);
	json_object *jarray = NULL;
	if (!oio_url_get(args->url, OIOURL_ACCOUNT)
			|| !oio_url_get(args->url, OIOURL_NS))
		return _reply_format_error(args,
				BADREQ("Missing account or namespace"));
	if (!json_object_object_get_ex(jbody, "containers", &jarray)
			|| !json_object_is_type(jarray, json_type_array))
		return _reply_format_error(args,
				BADREQ("Invalid array of containers"));
	GString *gresponse = g_string_sized_new(2048);
	g_string_append(gresponse, "{\"containers\":[");
	guint jarray_len = json_object_array_length(jarray);
	if (jarray_len > proxy_bulk_max_create_many)
		return _reply_format_error(args,
			BADREQ("More than %u requested",
				proxy_bulk_max_create_many));
	for (guint i = 0; i < jarray_len && !err; i++) {
		struct json_object *jcontainer = NULL;
		struct json_object *jname = NULL;
		gchar **properties = NULL;
		const gchar *name = NULL;
		jcontainer = json_object_array_get_idx(jarray, i);
		g_string_append(gresponse, "{\"name\":");
		if (!json_object_object_get_ex(jcontainer, "name", &jname)
				|| !json_object_is_type(jname, json_type_string)) {
			nb_err++;
			g_string_append(gresponse, "\"(null)\",");
			_append_status(gresponse, CODE_BAD_REQUEST,
				"Bad \"name\" field");
		} else {
			name = json_object_get_string(jname);
			err = KV_read_usersys_properties(jcontainer, &properties);
			EXTRA_ASSERT((err != NULL) ^ (properties != NULL));
			if (err) {
				_append_status(gresponse, err->code, err->message);
				nb_err++;
				g_clear_error(&err);
			} else {
				/* The simple create function takes the name of the container
				   on the url */
				oio_url_set(args->url, OIOURL_USER, name);
				g_string_append_printf(gresponse, "\"%s\",", name);
				err = _m2_container_create_with_properties(args, properties,
						OPT("stgpol"), OPT("verpol"));
				g_strfreev(properties);
				if (!err) {
					/* No error means we actually created it. */
					_append_status(gresponse, HTTP_CODE_CREATED, "Created");
				} else {
					_append_status(gresponse, err->code, err->message);
					if (err->code != CODE_CONTAINER_EXISTS)
						nb_err++;
					g_clear_error(&err);
				}
			}
		}
		g_string_append_c(gresponse, '}');
		if (i < jarray_len - 1)
			g_string_append_c(gresponse, ',');
	}
	oio_url_set(args->url, OIOURL_USER, url_user);
	if (err)
		g_error_free(err);
	g_string_append(gresponse, "]}");
	if (nb_err == jarray_len)
		return _reply_json(args, CODE_BAD_REQUEST, "Error on all requests",
				 gresponse);
	return _reply_success_json(args, gresponse);
}

typedef GByteArray* (*list_packer_f) (struct list_params_s *);

static GError * _list_loop (struct req_args_s *args,
		struct list_params_s *in0, struct list_result_s *out0,
		GTree *tree_prefixes, list_packer_f packer) {
	GError *err = NULL;
	gboolean stop = FALSE;
	guint count = 0;
	struct list_params_s in = *in0;

	char delimiter = _delimiter (args);
	GRID_DEBUG("Listing [%s] max=%"G_GINT64_FORMAT" delim=%c prefix=%s"
			" marker=%s end=%s", oio_url_get(args->url, OIOURL_WHOLE),
			   in0->maxkeys, delimiter, in0->prefix,
			   in0->marker_start, in0->marker_end);

	PACKER_VOID(_pack) { return packer(&in); }

	while (!err && !stop && grid_main_is_running()) {

		struct list_result_s out = {0};
		m2v2_list_result_init (&out);

		/* patch the input parameters */
		if (in0->maxkeys > 0)
			in.maxkeys = in0->maxkeys - (count + g_tree_nnodes(tree_prefixes));
		if (out0->next_marker)
			in.marker_start = out0->next_marker;

		/* Action */
		err = _resolve_meta2_for_list (args, _pack, &out);
		if (NULL != err) {
			m2v2_list_result_clean (&out);
			break;
		}

		/* Manage the properties */
		gchar **keys = gtree_string_keys (out.props);
		if (keys) {
			for (gchar **pk=keys; *pk ;++pk) {
				gchar *v = g_tree_lookup (out.props, *pk);
				g_tree_steal (out.props, *pk);
				g_tree_replace (out0->props, *pk, v);
			}
			g_free (keys);
		}

		/* Manage the beans */
		oio_str_reuse (&out0->next_marker, out.next_marker);
		out.next_marker = NULL;
		if (out.beans) {
			struct filter_ctx_s ctx;
			ctx.beans = out0->beans;
			ctx.prefixes = tree_prefixes;
			ctx.count = count;
			ctx.prefix = in0->prefix;
			ctx.delimiter = delimiter;
			_filter (&ctx, out.beans);
			out.beans = NULL;
			count = ctx.count;
			out0->beans = ctx.beans;
		}

		if (in0->maxkeys > 0 && in0->maxkeys <= (count + g_tree_nnodes(tree_prefixes))) {
			/* enough elements received */
			out0->truncated = out.truncated;
			stop = TRUE;
		} else if (!out.truncated) {
			/* no more elements expected, the meta2 told us */
			out0->truncated = FALSE;
			stop = TRUE;
		} else if (out.truncated && !out0->next_marker) {
			GRID_ERROR("BUG: meta2 must return a pagination marker");
			err = NEWERROR(CODE_PLATFORM_ERROR,
					"BUG in meta2: list truncated but no marker returned");
			stop = TRUE;
		}

		m2v2_list_result_clean (&out);
	}

	return err;
}

enum http_rc_e action_container_create_many (struct req_args_s *args) {
	return rest_action(args, _m2_container_create_many);
}

enum http_rc_e action_container_create (struct req_args_s *args) {
	return rest_action(args, _m2_container_create);
}

enum http_rc_e action_container_destroy (struct req_args_s *args) {
	return action_m2_container_destroy (args);
}

enum http_rc_e action_container_list (struct req_args_s *args) {
	struct list_result_s list_out = {0};
	struct list_params_s list_in = {0};
	GError *err = NULL;
	GTree *tree_prefixes = NULL;

	/* Triggers special listings */
	const char *chunk_id = g_tree_lookup (args->rq->tree_headers,
			PROXYD_HEADER_PREFIX "list-chunk-id");
	const char *content_hash_hex = g_tree_lookup (args->rq->tree_headers,
			PROXYD_HEADER_PREFIX "list-content-hash");

	GBytes *content_hash = NULL;
	if (content_hash_hex) {
		GByteArray *gba = NULL;
		if (NULL != (err = _get_hash (content_hash_hex, &gba)))
			return _reply_format_error (args, BADREQ("Invalid content hash"));
		content_hash = g_byte_array_free_to_bytes (gba);
	}

	/* Init the listing options common to all the modes */
	list_in.flag_headers = 1;
	list_in.flag_nodeleted = 1;
	list_in.prefix = OPT("prefix");
	list_in.marker_start = OPT("marker");
	list_in.marker_end = OPT("marker_end");
	if (OPT("deleted"))
		list_in.flag_nodeleted = 0;
	if (OPT("all"))
		list_in.flag_allversion = 1;
	if (oio_str_parse_bool(OPT("properties"), FALSE))
		list_in.flag_properties = 1;
	if (!err)
		err = _max (args, &list_in.maxkeys);
	if (!err) {
		tree_prefixes = g_tree_new_full (metautils_strcmp3, NULL, g_free, NULL);
		m2v2_list_result_init (&list_out);
	}

	if (!err) {
		GByteArray* _pack (struct list_params_s *in) {
			guint32 flags = flag_force_master ? M2V2_FLAG_MASTER : 0;
			if (chunk_id)
				return m2v2_remote_pack_LIST_BY_CHUNKID (args->url, flags,
						in, chunk_id);
			if (content_hash)
				return m2v2_remote_pack_LIST_BY_HEADERHASH (args->url, flags,
						in, content_hash);
			return m2v2_remote_pack_LIST (args->url, flags, in);
		}
		err = _list_loop (args, &list_in, &list_out, tree_prefixes, _pack);
	}

	if (!err) {
		args->rp->add_header(PROXYD_HEADER_PREFIX "list-truncated",
				g_strdup(list_out.truncated ? "true" : "false"));
		if (list_out.next_marker) {
			args->rp->add_header(PROXYD_HEADER_PREFIX "list-marker",
					g_uri_escape_string(list_out.next_marker, NULL, FALSE));
		}
	}

	enum http_rc_e rc = _reply_list_result (args, err, &list_out, tree_prefixes);

	if (tree_prefixes) g_tree_destroy (tree_prefixes);
	if (content_hash) g_bytes_unref (content_hash);
	m2v2_list_result_clean (&list_out);

	return rc;
}

enum http_rc_e action_container_show (struct req_args_s *args) {
	GError *err = NULL;

	CLIENT_CTX(ctx,args,NAME_SRVTYPE_META2,1);

	err = gridd_request_replicated (&ctx, sqlx_pack_PROPGET);
	if (err) {
		client_clean (&ctx);
		return _reply_m2_error (args, err);
	}

	/* TODO(jfs): the 2 next blocks are duplicated from proxy/sqlx_actions.c */

	/* Decode the output of the first service that replied */
	gchar **pairs = NULL;
	for (guint i=0; i<ctx.count && !err && !pairs ;++i) {
		GError *e = ctx.errorv[i];
		GByteArray *gba = ctx.bodyv[i];
		if (e && e->code != CODE_FINAL_OK)
			continue;
		if (gba->data && gba->len)
			err = KV_decode_buffer(gba->data, gba->len, &pairs);
	}

	/* avoid a memleak and ensure a result, even if empty */
	if (err) {
		/* TODO(jfs): maybe a good place for an assert */
		if (pairs) g_strfreev(pairs);
		return _reply_system_error(args, err);
	}
	if (!pairs) {
		pairs = g_malloc0(sizeof(void*));
		GRID_WARN("BUG the request for properties failed without error");
	}

	/* In the reply's headers, we store only the "system" properties, i.e. those
	 * that do not belong to the "user." domain */
	gchar **sys = KV_extract_not_prefixed(pairs, "user.");
	_container_old_props_to_headers (args, sys);
	g_free(sys);

	GString *body = g_string_sized_new(1024);

	/* In the reply's body, we then store only the "user." related properties
	 * without the implicit prefix. For the sake of uniformity, we store these
	 * properties under a json sub-object named "properties" */
	gchar **user = KV_extract_prefixed(pairs, "user.");
	g_string_append_static(body, "{\"properties\":");
	KV_encode_gstr2(body, user);
	g_string_append_c(body, '}');
	g_free(user);

	g_strfreev(pairs);
	client_clean (&ctx);
	return _reply_success_json (args, body);
}

enum http_rc_e action_container_touch (struct req_args_s *args) {
	return rest_action (args, action_m2_container_touch);
}

enum http_rc_e action_container_dedup (struct req_args_s *args) {
	return rest_action (args, action_m2_container_dedup);
}

enum http_rc_e action_container_purge (struct req_args_s *args) {
	return rest_action (args, action_m2_container_purge);
}

enum http_rc_e action_container_flush (struct req_args_s *args) {
	return rest_action (args, action_m2_container_flush);
}

enum http_rc_e action_container_prop_get (struct req_args_s *args) {
	return rest_action (args, action_m2_container_propget);
}

enum http_rc_e action_container_prop_set (struct req_args_s *args) {
	return rest_action (args, action_m2_container_propset);
}

enum http_rc_e action_container_prop_del (struct req_args_s *args) {
	return rest_action (args, action_m2_container_propdel);
}

enum http_rc_e action_container_raw_insert (struct req_args_s *args) {
	return rest_action (args, action_m2_container_raw_insert);
}

enum http_rc_e action_container_raw_update (struct req_args_s *args) {
	return rest_action (args, action_m2_container_raw_update);
}

enum http_rc_e action_container_raw_delete (struct req_args_s *args) {
	return rest_action (args, action_m2_container_raw_delete);
}


/* CONTENT action resource -------------------------------------------------- */

static enum http_rc_e action_m2_content_prepare (struct req_args_s *args,
		struct json_object *jargs) {
	struct json_object *jsize = NULL, *jpol = NULL;
	json_object_object_get_ex(jargs, "size", &jsize);
	json_object_object_get_ex(jargs, "policy", &jpol);
	const gchar *strsize = !jsize ? NULL : json_object_get_string (jsize);
	const gchar *stgpol = !jpol ? NULL : json_object_get_string (jpol);

	if (!strsize)
		return _reply_format_error (args, BADREQ("Missing size estimation"));

	errno = 0;
	gchar *end = NULL;
	gint64 size = g_ascii_strtoll (strsize, &end, 10);
	if ((end && *end) || errno == ERANGE || errno == EINVAL)
		return _reply_format_error (args, BADREQ("Invalid size format"));

	gboolean autocreate = _request_get_flag (args, "autocreate");
	GError *err = NULL;
	GSList *beans = NULL;
	PACKER_VOID(_pack) { return m2v2_remote_pack_BEANS (args->url, stgpol, size, 0); }

retry:
	GRID_TRACE("Content preparation %s", oio_url_get (args->url, OIOURL_WHOLE));
	beans = NULL;
	err = _resolve_meta2 (args, _prefer_slave(), _pack, &beans);

	// Maybe manage autocreation
	if (err && CODE_IS_NOTFOUND(err->code)) {
		if (autocreate) {
			GRID_DEBUG("Resource not found, autocreation: (%d) %s",
					err->code, err->message);
			autocreate = FALSE;
			g_clear_error (&err);
			err = _m2_container_create_with_defaults (args);
			if (!err)
				goto retry;
			if (err->code == CODE_CONTAINER_EXISTS
					|| err->code == CODE_USER_EXISTS) {
				g_clear_error(&err);
				goto retry;
			}
		}
	}

	// Patch the chunk size to ease putting contents with unknown size.
	if (!err) {

		/* 'ns_chunk_size' should be read in a critical section ... but
		   nevermind 'cos it won't change often and will always be allocated,
		   so I (jfs) accept to just read without protection. We thus save a
		   lot of mutex operations on this. */
		gint64 chunk_size = ns_chunk_size;

		chunk_size = MAX(chunk_size,1);
		for (GSList *l=beans; l ;l=l->next) {
			if (l->data && (DESCR(l->data) == &descr_struct_CHUNKS)) {
				struct bean_CHUNKS_s *bean = l->data;
				CHUNKS_set_size(bean, chunk_size);
			}
		}
		args->rp->add_header(PROXYD_HEADER_PREFIX "ns-chunk-size",
				g_strdup_printf("%"G_GINT64_FORMAT, chunk_size));
	}

	return _reply_simplified_beans (args, err, beans, TRUE);
}

static GError *_m2_json_spare (struct req_args_s *args,
		struct json_object *jbody, GSList ** out) {
	GSList *notin = NULL, *broken = NULL;
	json_object *jnotin = NULL, *jbroken = NULL;
	GError *err;

	if (!json_object_is_type (jbody, json_type_object))
		return BADREQ ("Body is not a valid JSON object");

	if (!json_object_object_get_ex (jbody, "notin", &jnotin))
		return BADREQ("'notin' field missing");
	if (!json_object_object_get_ex (jbody, "broken", &jbroken))
		return BADREQ("'broken' field missing");

	if (NULL != (err = _load_simplified_chunks (jnotin, &notin))
		|| NULL != (err = _load_simplified_chunks (jbroken, &broken))) {
		_bean_cleanl2 (notin);
		_bean_cleanl2 (broken);
		return err;
	}
	if (!notin && !broken)
		return BADREQ("Empty beans sets");

	PACKER_VOID(_pack) {
		return m2v2_remote_pack_SPARE (args->url, OPT("stgpol"), notin, broken);
	}
	GSList *obeans = NULL;
	err = _resolve_meta2 (args, _prefer_master(), _pack, &obeans);
	_bean_cleanl2 (broken);
	_bean_cleanl2 (notin);
	EXTRA_ASSERT ((err != NULL) ^ (obeans != NULL));
	if (!err)
		*out = obeans;
	else
		_bean_cleanl2 (obeans);
	return err;
}

static enum http_rc_e action_m2_content_spare (struct req_args_s *args,
		struct json_object *jargs) {
	GSList *beans = NULL;
	GError *err = _m2_json_spare (args, jargs, &beans);
	return _reply_beans (args, err, beans);
}

static enum http_rc_e action_m2_content_touch (struct req_args_s *args,
		struct json_object *jargs) {
	(void) jargs;

	if ((!oio_url_has_fq_container(args->url) &&
		 !oio_url_has(args->url, OIOURL_HEXID)) ||
			(!oio_url_has(args->url, OIOURL_PATH) &&
			 !oio_url_has(args->url, OIOURL_CONTENTID)))
		return _reply_format_error(args, BADREQ("Missing content path or ID"));

	PACKER_VOID(_pack) { return m2v2_remote_pack_TOUCHC (args->url); }
	GError *err = _resolve_meta2 (args, _prefer_master(), _pack, NULL);
	if (err && CODE_IS_NOTFOUND(err->code))
		return _reply_forbidden_error (args, err);
	return _reply_m2_error (args, err);
}

static enum http_rc_e action_m2_content_link (struct req_args_s *args,
		struct json_object *jargs) {
	if (NULL != CONTENT())
		return _reply_m2_error (args, BADREQ("No content allowed in the URL"));

	if (!jargs || !json_object_is_type (jargs, json_type_object))
		return _reply_m2_error (args, BADREQ("Expected: json object"));

	struct json_object *jid = NULL;
	struct oio_ext_json_mapping_s m[] = {
		{"id",  &jid,  json_type_string, 1},
		{NULL, NULL, 0, 0}
	};
	GError *err = oio_ext_extract_json (jargs, m);
	if (err)
		return _reply_m2_error (args, BADREQ("Expected: id (string)"));

	const char *id = json_object_get_string (jid);
	if (!oio_url_set (args->url, OIOURL_CONTENTID, id))
		return _reply_m2_error (args, BADREQ("Expected: id (hexa string)"));

	PACKER_VOID(_pack) { return m2v2_remote_pack_LINK (args->url); }
	err = _resolve_meta2 (args, _prefer_master(), _pack, NULL);
	if (err && CODE_IS_NOTFOUND(err->code))
		return _reply_forbidden_error (args, err);
	return _reply_m2_error (args, err);
}

static enum http_rc_e action_m2_content_propset (struct req_args_s *args,
		struct json_object *jargs) {
	if (CONTENT())
		return _reply_m2_error (args, BADREQ("Content. not allowed in the URL"));

	// TODO manage the version of the content
	gint64 version = 0;
	GSList *beans = NULL;

	if (jargs) {
		gchar **kv = NULL;
		GError *err = KV_read_properties(jargs, &kv, "properties", TRUE);
		if (err)
			return _reply_format_error (args, err);
		for (gchar **p=kv; *p && *(p+1) ;p+=2) {
			struct bean_PROPERTIES_s *prop = _bean_create (&descr_struct_PROPERTIES);
			PROPERTIES_set2_key (prop, *p);
			PROPERTIES_set2_value (prop, (guint8*)*(p+1), strlen(*(p+1)));
			PROPERTIES_set2_alias (prop, oio_url_get (args->url, OIOURL_PATH));
			PROPERTIES_set_version (prop, version);
			beans = g_slist_prepend (beans, prop);
		}
		g_strfreev(kv);
	}

	guint32 flags = 0;
	if (OPT("flush"))
		flags |= M2V2_FLAG_FLUSH;

	PACKER_VOID(_pack) { return m2v2_remote_pack_PROP_SET (args->url, flags, beans); }
	GError *err = _resolve_meta2 (args, _prefer_master(), _pack, NULL);
	_bean_cleanl2 (beans);
	if (err && CODE_IS_NOTFOUND(err->code))
		return _reply_forbidden_error (args, err);
	return _reply_m2_error (args, err);
}

static enum http_rc_e action_m2_content_propdel (struct req_args_s *args,
		struct json_object *jargs) {
	if (!json_object_is_type(jargs, json_type_array))
		return _reply_format_error (args, BADREQ("Array argument expected"));

	// TODO manage the version of the content
	gint64 version = 0;
	(void) version;

	// build the payload
	gchar **namev = NULL;
	GError *err = STRV_decode_object(jargs, &namev);
	EXTRA_ASSERT((err != NULL) ^ (namev != NULL));
	if (err)
		return _reply_format_error(args, err);

	PACKER_VOID(_pack) { return m2v2_remote_pack_PROP_DEL (args->url, namev); }
	err = _resolve_meta2 (args, _prefer_master(), _pack, NULL);
	g_strfreev(namev);
	if (err && CODE_IS_NOTFOUND(err->code))
		return _reply_forbidden_error (args, err);
	return _reply_m2_error (args, err);
}

static enum http_rc_e action_m2_content_propget (struct req_args_s *args,
		struct json_object *jargs UNUSED) {
	/* TODO manage the version of the content */

	guint32 flags = flag_force_master ? M2V2_FLAG_MASTER : 0;

	GSList *beans = NULL;
	PACKER_VOID(_pack) { return m2v2_remote_pack_PROP_GET (args->url, flags); }
	GError *err = _resolve_meta2 (args, _prefer_slave(), _pack, &beans);
	return _reply_properties (args, err, beans);
}

static GError *_m2_json_put (struct req_args_s *args,
		struct json_object *jbody) {
	if (!jbody)
		return BADREQ("Invalid JSON body");

	gboolean append = _request_get_flag (args, "append");
	gboolean force = _request_get_flag (args, "force");
	GSList *ibeans = NULL, *obeans = NULL;
	GError *err;

	if (json_object_is_type(jbody, json_type_array)) {
		err = _load_content_from_json_array(args, jbody, &ibeans);
		if (NULL != err) {
			_bean_cleanl2(ibeans);
			return err;
		}
	} else if (json_object_is_type(jbody, json_type_object)) {
		err = _load_content_from_json_object(args, jbody, &ibeans);
		if (NULL != err) {
			_bean_cleanl2(ibeans);
			return err;
		}
	}

	PACKER_VOID(_pack) {
		if (force) return m2v2_remote_pack_OVERWRITE (args->url, ibeans);
		if (append) return m2v2_remote_pack_APPEND (args->url, ibeans);
		return m2v2_remote_pack_PUT (args->url, ibeans);
	}
	err = _resolve_meta2 (args, _prefer_master(), _pack, &obeans);
	_bean_cleanl2 (obeans);
	_bean_cleanl2 (ibeans);
	return err;
}

static enum http_rc_e action_m2_content_create (struct req_args_s *args,
		struct json_object *jbody) {
	gboolean autocreate = _request_get_flag(args, "autocreate");
	GError *err = NULL;
retry:
	err = _m2_json_put (args, jbody);
	if (err && CODE_IS_NOTFOUND(err->code)) {
		if (autocreate) {
			GRID_DEBUG("Resource not found, autocreation");
			autocreate = FALSE;
			g_clear_error (&err);
			err = _m2_container_create_with_defaults (args);
			if (!err)
				goto retry;
			if (err->code == CODE_CONTAINER_EXISTS
					|| err->code == CODE_USER_EXISTS) {
				g_clear_error(&err);
				goto retry;
			}
		}
	}
	return _reply_m2_error (args, err);
}

static enum http_rc_e _m2_content_update(struct req_args_s *args,
		struct json_object *jbody) {
	GSList *ibeans = NULL, *obeans = NULL;
	GError *err = _load_content_from_json_array(args, jbody, &ibeans);
	if (!err) {
		PACKER_VOID(_pack) {
			return m2v2_remote_pack_UPDATE(args->url, ibeans);
		}
		err = _resolve_meta2(args, _prefer_master(), _pack, &obeans);
	}
	_bean_cleanl2(obeans);
	_bean_cleanl2(ibeans);
	return _reply_m2_error (args, err);
}


/* CONTENT resources ------------------------------------------------------- */

enum http_rc_e action_content_put (struct req_args_s *args) {
	return rest_action(args, action_m2_content_create);
}

enum http_rc_e action_content_update(struct req_args_s *args) {
	return rest_action(args, _m2_content_update);
}

enum http_rc_e action_content_truncate(struct req_args_s *args) {
	GError *err = NULL;
	const char *size_str = OPT("size");
	char *end = NULL;
	gint64 size = 0;
	if (!size_str ||
			(!(size = g_ascii_strtoll(size_str, &end, 10)) && end == size_str))
		err = BADREQ("Missing/invalid size parameter: %s", OPT("size"));
	else {
		PACKER_VOID(_pack) {
			return m2v2_remote_pack_TRUNC(args->url, size);
		}
		err = _resolve_meta2(args, _prefer_master(), _pack, NULL);
	}
	return _reply_m2_error(args, err);
}

enum http_rc_e action_content_prepare (struct req_args_s *args) {
	return rest_action (args, action_m2_content_prepare);
}

enum http_rc_e action_content_show (struct req_args_s *args) {
	GSList *beans = NULL;
	guint32 flags = flag_force_master ? M2V2_FLAG_MASTER : 0;
	PACKER_VOID(_pack) { return m2v2_remote_pack_GET (args->url, flags); }
	GError *err = _resolve_meta2 (args, _prefer_slave(), _pack, &beans);
	return _reply_simplified_beans (args, err, beans, TRUE);
}

enum http_rc_e action_content_delete (struct req_args_s *args) {
	PACKER_VOID(_pack) { return m2v2_remote_pack_DEL (args->url); }
	GError *err = _resolve_meta2 (args, _prefer_master(), _pack, NULL);
	return _reply_m2_error (args, err);
}

enum http_rc_e action_content_touch (struct req_args_s *args) {
	return rest_action (args, action_m2_content_touch);
}

enum http_rc_e action_content_link (struct req_args_s *args) {
	return rest_action (args, action_m2_content_link);
}

enum http_rc_e action_content_spare (struct req_args_s *args) {
	return rest_action (args, action_m2_content_spare);
}

enum http_rc_e action_content_prop_get (struct req_args_s *args) {
	return rest_action (args, action_m2_content_propget);
}

enum http_rc_e action_content_prop_set (struct req_args_s *args) {
	return rest_action (args, action_m2_content_propset);
}

enum http_rc_e action_content_prop_del (struct req_args_s *args) {
	return rest_action (args, action_m2_content_propdel);
}

enum http_rc_e action_content_copy (struct req_args_s *args) {
	const gchar *target = g_tree_lookup (args->rq->tree_headers, "destination");
	if (!target)
		return _reply_format_error(args, BADREQ("Missing target header"));

	struct oio_url_s *target_url = oio_url_init(target);
	if (!target_url)
		return _reply_format_error(args, BADREQ("Invalid URL in target header"));

	// Check the namespace and container match between both URLs
	if (!oio_url_has(target_url, OIOURL_HEXID)
			|| !oio_url_has(target_url, OIOURL_NS)
			|| !oio_url_has(target_url, OIOURL_PATH)
			|| !oio_url_has(args->url, OIOURL_HEXID)
			|| !oio_url_has(args->url, OIOURL_NS)
			|| strcmp(oio_url_get(target_url, OIOURL_NS), oio_url_get(args->url, OIOURL_NS))
			|| strcmp(oio_url_get(target_url, OIOURL_HEXID), oio_url_get(args->url, OIOURL_HEXID))) {
		oio_url_pclean(&target_url);
		return _reply_format_error(args, BADREQ("Invalid source/target URL"));
	}

	PACKER_VOID(_pack) {
		return m2v2_remote_pack_COPY (target_url, oio_url_get(args->url, OIOURL_PATH));
	}
	GError *err = _resolve_meta2 (args, _prefer_master(), _pack, NULL);
	oio_url_pclean(&target_url);
	if (err && CODE_IS_NOTFOUND(err->code))
		return _reply_forbidden_error (args, err);
	return _reply_m2_error (args, err);
}<|MERGE_RESOLUTION|>--- conflicted
+++ resolved
@@ -887,16 +887,12 @@
 _m2_container_create_with_properties (struct req_args_s *args, char **props,
 		const char *container_stgpol, const char *container_verpol)
 {
-<<<<<<< HEAD
-	gboolean autocreate = _request_get_flag (args, "autocreate");
+	gboolean autocreate = TRUE;
 
 	/* JFS: don't lookup for default verpol and stgpol, we must left they unset
 	 * so that they will follow the default values of the namespace and (later)
 	 * of the account. This is how we do NOW, by letting the meta2 find the best
 	 * value when necessary. */
-=======
-	gboolean autocreate = TRUE;
->>>>>>> a2a4e32e
 	struct m2v2_create_params_s param = {
 			container_stgpol, container_verpol, props, FALSE
 	};
