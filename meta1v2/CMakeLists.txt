add_definitions(-DG_LOG_DOMAIN="oio.m1v2")
set(CMAKE_C_FLAGS "${CMAKE_C_FLAGS} -Werror")

include_directories(BEFORE
		${CMAKE_CURRENT_SOURCE_DIR}
		${CMAKE_SOURCE_DIR}
		${CMAKE_BINARY_DIR}
		${CMAKE_CURRENT_BINARY_DIR}
		${JSONC_INCLUDE_DIRS})

link_directories(
		${JSONC_LIBRARY_DIRS}
		${ZK_LIBRARY_DIRS}
		${SQLITE3_LIBRARY_DIRS})

add_library(meta1v2 STATIC
		meta1_backend.c
		meta1_backend_internals.c
		meta1_backend_services.c
		meta1_backend_properties.c
		meta1_backend_references.c
		meta1_prefixes.c)

target_link_libraries(meta1v2
		metautils gridcluster sqliterepo
		meta0utils meta0remote
		${GLIB2_LIBRARIES} ${SQLITE3_LIBRARIES})

add_library(meta1remote STATIC meta1_remote.c)
target_link_libraries(meta1remote
		metautils
		${GLIB2_LIBRARIES})

add_executable(meta1_server meta1_gridd_dispatcher.c meta1_server.c)
bin_prefix(meta1_server -meta1-server)
target_link_libraries(meta1_server meta1v2
        meta0utils metautils server sqliterepo
		sqlxsrv
		${GLIB2_LIBRARIES} ${SQLITE3_LIBRARIES})

<<<<<<< HEAD
install(TARGETS meta1_server RUNTIME DESTINATION bin)
=======
add_executable(meta1_client meta1_client.c)
bin_prefix(meta1_client -meta1-client)
target_link_libraries(meta1_client metautils meta1remote)

install(TARGETS
			meta1v2
			meta1_server
			meta1remote
		LIBRARY DESTINATION ${LD_LIBDIR}
		RUNTIME DESTINATION bin)

# TODO(jfs): This tool should ne be necessary on any other use cases
#            than DEVEL.
install(TARGETS
			meta1_client
		RUNTIME DESTINATION bin
		CONFIGURATIONS Debug COMPONENT dev)
>>>>>>> ebb5dca1
<|MERGE_RESOLUTION|>--- conflicted
+++ resolved
@@ -34,28 +34,8 @@
 add_executable(meta1_server meta1_gridd_dispatcher.c meta1_server.c)
 bin_prefix(meta1_server -meta1-server)
 target_link_libraries(meta1_server meta1v2
-        meta0utils metautils server sqliterepo
+		meta0utils metautils server sqliterepo
 		sqlxsrv
 		${GLIB2_LIBRARIES} ${SQLITE3_LIBRARIES})
 
-<<<<<<< HEAD
-install(TARGETS meta1_server RUNTIME DESTINATION bin)
-=======
-add_executable(meta1_client meta1_client.c)
-bin_prefix(meta1_client -meta1-client)
-target_link_libraries(meta1_client metautils meta1remote)
-
-install(TARGETS
-			meta1v2
-			meta1_server
-			meta1remote
-		LIBRARY DESTINATION ${LD_LIBDIR}
-		RUNTIME DESTINATION bin)
-
-# TODO(jfs): This tool should ne be necessary on any other use cases
-#            than DEVEL.
-install(TARGETS
-			meta1_client
-		RUNTIME DESTINATION bin
-		CONFIGURATIONS Debug COMPONENT dev)
->>>>>>> ebb5dca1
+install(TARGETS meta1_server RUNTIME DESTINATION bin)