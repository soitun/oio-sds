#!/usr/bin/env python

# oio-bootstrap.py
# Copyright (C) 2015-2017 OpenIO SAS, as part of OpenIO SDS
# Copyright (C) 2015 Conrad Kleinespel
#
# This program is free software: you can redistribute it and/or modify
# it under the terms of the GNU Affero General Public License as
# published by the Free Software Foundation, either version 3 of the
# License, or (at your option) any later version.
#
# This program is distributed in the hope that it will be useful,
# but WITHOUT ANY WARRANTY; without even the implied warranty of
# MERCHANTABILITY or FITNESS FOR A PARTICULAR PURPOSE.  See the
# GNU Affero General Public License for more details.
#
# You should have received a copy of the GNU Affero General Public License
# along with this program.  If not, see <http://www.gnu.org/licenses/>.

import errno
import grp
import yaml
import os
import pwd
from string import Template
import re
import uuid
import argparse


template_redis = """
daemonize no
pidfile ${RUNDIR}/redis.pid
port ${PORT}
tcp-backlog 128
bind ${IP}
timeout 0
tcp-keepalive 0
loglevel notice
#logfile ${LOGDIR}/redis.log
syslog-enabled yes
syslog-ident ${NS}-redis-${SRVNUM}
syslog-facility local0
databases 16
save 900 1
save 300 10
save 60 32768
stop-writes-on-bgsave-error yes
rdbcompression yes
rdbchecksum yes
dbfilename dump.rdb
dir ${DATADIR}/${NS}-redis-${SRVNUM}
slave-serve-stale-data yes
slave-read-only yes
repl-disable-tcp-nodelay no
slave-priority 100
maxclients 100
maxmemory 10m
maxmemory-policy volatile-lru
appendonly no
appendfilename "appendonly.aof"
appendfsync everysec
no-appendfsync-on-rewrite no
auto-aof-rewrite-percentage 100
auto-aof-rewrite-min-size 64mb
lua-time-limit 5000
slowlog-log-slower-than 10000
slowlog-max-len 128
notify-keyspace-events ""
hash-max-ziplist-entries 512
hash-max-ziplist-value 64
list-max-ziplist-entries 512
list-max-ziplist-value 64
set-max-intset-entries 512
zset-max-ziplist-entries 128
zset-max-ziplist-value 64
activerehashing yes
client-output-buffer-limit normal 0 0 0
client-output-buffer-limit slave 256mb 64mb 60
client-output-buffer-limit pubsub 32mb 8mb 60
hz 10
aof-rewrite-incremental-fsync yes
"""

template_gridinit_redis = """
[service.${NS}-${SRVTYPE}-${SRVNUM}]
group=${NS},localhost,${SRVTYPE},${IP}:${PORT}
on_die=cry
enabled=true
start_at_boot=false
command=redis-server ${CFGDIR}/${NS}-${SRVTYPE}-${SRVNUM}.conf
"""

template_gridinit_beanstalkd = """
[service.${NS}-${SRVTYPE}-${SRVNUM}]
group=${NS},localhost,${SRVTYPE},${IP}:${PORT}
on_die=respawn
enabled=true
start_at_boot=true
command=beanstalkd -l ${IP} -p ${PORT} -b ${DATADIR}/${NS}-${SRVTYPE}-${SRVNUM} -f 1000 -s 10240000
env.PYTHONPATH=${CODEDIR}/@LD_LIBDIR@/python2.7/site-packages
"""

template_gridinit_account = """
[service.${NS}-${SRVTYPE}-${SRVNUM}]
group=${NS},localhost,${SRVTYPE},${IP}:${PORT}
on_die=cry
enabled=true
start_at_boot=false
command=oio-${SRVTYPE}-server ${CFGDIR}/${NS}-${SRVTYPE}-${SRVNUM}.conf
env.PYTHONPATH=${CODEDIR}/@LD_LIBDIR@/python2.7/site-packages
"""

template_gridinit_rdir = """
[service.${NS}-${SRVTYPE}-${SRVNUM}]
group=${NS},localhost,${SRVTYPE},${IP}:${PORT}
on_die=cry
enabled=true
start_at_boot=false
command=oio-${SRVTYPE}-server ${CFGDIR}/${NS}-${SRVTYPE}-${SRVNUM}.conf
"""

template_gridinit_proxy = """
[service.${NS}-proxy]
group=${NS},localhost,proxy,${IP}:${PORT}
on_die=cry
enabled=true
start_at_boot=false
#command=${EXE} -s OIO,${NS},proxy -O Bind=${RUNDIR}/${NS}-proxy.sock ${IP}:${PORT} ${NS}
command=${EXE} -s OIO,${NS},proxy ${IP}:${PORT} ${NS}
"""

template_blob_indexer_service = """
[blob-indexer]
namespace = ${NS}
user = ${USER}
volume = ${VOLUME}
interval = 30
report_interval = 5
chunks_per_second = 30
autocreate = true
log_level = INFO
log_facility = LOG_LOCAL0
log_address = /dev/log
syslog_prefix = OIO,${NS},${SRVTYPE},${SRVNUM}
"""

template_rawx_service = """
LoadModule mpm_worker_module ${APACHE2_MODULES_SYSTEM_DIR}modules/mod_mpm_worker.so
LoadModule authz_core_module ${APACHE2_MODULES_SYSTEM_DIR}modules/mod_authz_core.so
LoadModule setenvif_module ${APACHE2_MODULES_SYSTEM_DIR}modules/mod_setenvif.so
LoadModule env_module ${APACHE2_MODULES_SYSTEM_DIR}modules/mod_env.so
LoadModule dav_module ${APACHE2_MODULES_SYSTEM_DIR}modules/mod_dav.so
LoadModule mime_module ${APACHE2_MODULES_SYSTEM_DIR}modules/mod_mime.so
LoadModule alias_module ${APACHE2_MODULES_SYSTEM_DIR}modules/mod_alias.so
LoadModule dav_rawx_module @APACHE2_MODULES_DIRS@/mod_dav_rawx.so

<IfModule !mod_logio.c>
  LoadModule logio_module ${APACHE2_MODULES_SYSTEM_DIR}modules/mod_logio.so
</IfModule>
<IfModule !unixd_module>
  LoadModule unixd_module ${APACHE2_MODULES_SYSTEM_DIR}modules/mod_unixd.so
</IfModule>
<IfModule !log_config_module>
  LoadModule log_config_module ${APACHE2_MODULES_SYSTEM_DIR}modules/mod_log_config.so
</IfModule>

Listen ${IP}:${PORT}
PidFile ${RUNDIR}/${NS}-${SRVTYPE}-${SRVNUM}.pid
ServerRoot ${TMPDIR}
ServerName ${IP}
ServerSignature Off
ServerTokens Prod
DocumentRoot ${RUNDIR}
TypesConfig /etc/mime.types

User  ${USER}
Group ${GROUP}

SetEnv INFO_SERVICES OIO,${NS},${SRVTYPE},${SRVNUM}
SetEnv LOG_TYPE access
SetEnv LEVEL INF
SetEnv HOSTNAME oio

SetEnvIf Remote_Addr "^" log-cid-out=1
SetEnvIf Remote_Addr "^" log-cid-in=0
SetEnvIf Request_Method "PUT" log-cid-in=1
SetEnvIf Request_Method "PUT" !log-cid-out
SetEnvIf log-cid-in 0 !log-cid-in

LogFormat "%{%b %d %T}t %{HOSTNAME}e %{INFO_SERVICES}e %{pid}P %{tid}P %{LOG_TYPE}e %{LEVEL}e %{Host}i %a:%{remote}p %m %>s %D %O %{${META_HEADER}-container-id}i %{x-oio-req-id}i %U" log/cid-in
LogFormat "%{%b %d %T}t %{HOSTNAME}e %{INFO_SERVICES}e %{pid}P %{tid}P %{LOG_TYPE}e %{LEVEL}e %{Host}i %a:%{remote}p %m %>s %D %O %{${META_HEADER}-container-id}o %{x-oio-req-id}i %U" log/cid-out

ErrorLog ${SDSDIR}/logs/${NS}-${SRVTYPE}-${SRVNUM}-errors.log
SetEnvIf Request_URI "/(stat|info)$" nolog=1

SetEnvIf nolog 1 !log-cid-out
SetEnvIf nolog 1 !log-cid-in

CustomLog ${SDSDIR}/logs/${NS}-${SRVTYPE}-${SRVNUM}-access.log log/cid-out env=log-cid-out
CustomLog ${SDSDIR}/logs/${NS}-${SRVTYPE}-${SRVNUM}-access.log log/cid-in  env=log-cid-in
LogLevel info

<IfModule prefork.c>
StartServers 5
MaxClients 40
MinSpareServers 2
MaxSpareServers 40
</IfModule>

<IfModule worker.c>
StartServers 2
MaxClients 40
MaxRequestWorkers 100
MinSpareThreads 2
MaxSpareThreads 40
ThreadsPerChild 20
MaxRequestsPerChild 0
</IfModule>

DavDepthInfinity Off

grid_docroot           ${DATADIR}/${NS}-${SRVTYPE}-${SRVNUM}
grid_namespace         ${NS}
grid_dir_run           ${RUNDIR}
${WANT_SERVICE_ID}grid_service_id        ${SERVICE_ID}

# How many hexdigits must be used to name the indirection directories
grid_hash_width        3

# How many levels of directories are used to store chunks.
grid_hash_depth        1

# At the end of an upload, perform a fsync() on the chunk file itself
grid_fsync             disabled

# At the end of an upload, perform a fsync() on the directory holding the chunk
grid_fsync_dir         enabled

# Preallocate space for the chunk file (enabled by default)
#grid_fallocate enabled

# Triggers Access Control List (acl)
# DO NOT USE, this is broken
#grid_acl disabled

# Enable compression ('zlib' or 'lzo' or 'off')
grid_compression ${COMPRESSION}

Alias / /x/

<Directory />
DAV rawx
AllowOverride None
Require all granted
Options -SymLinksIfOwnerMatch -FollowSymLinks -Includes -Indexes
</Directory>

<VirtualHost ${IP}:${PORT}>
# DO NOT REMOVE (even if empty) !
</VirtualHost>
"""

template_wsgi_service_host = """
LoadModule mpm_worker_module ${APACHE2_MODULES_SYSTEM_DIR}modules/mod_mpm_worker.so
LoadModule authz_core_module ${APACHE2_MODULES_SYSTEM_DIR}modules/mod_authz_core.so
LoadModule env_module ${APACHE2_MODULES_SYSTEM_DIR}modules/mod_env.so
LoadModule wsgi_module ${APACHE2_MODULES_SYSTEM_DIR}modules/mod_wsgi.so

<IfModule !mod_logio.c>
  LoadModule logio_module ${APACHE2_MODULES_SYSTEM_DIR}modules/mod_logio.so
</IfModule>
<IfModule !unixd_module>
  LoadModule unixd_module ${APACHE2_MODULES_SYSTEM_DIR}modules/mod_unixd.so
</IfModule>
<IfModule !log_config_module>
  LoadModule log_config_module ${APACHE2_MODULES_SYSTEM_DIR}modules/mod_log_config.so
</IfModule>

Listen ${IP}:${PORT}
PidFile ${RUNDIR}/${NS}-${SRVTYPE}-${SRVNUM}.pid
ServerRoot ${TMPDIR}
ServerName localhost
ServerSignature Off
ServerTokens Prod
DocumentRoot ${RUNDIR}

User  ${USER}
Group ${GROUP}

SetEnv INFO_SERVICES OIO,${NS},${SRVTYPE},${SRVNUM}
SetEnv LOG_TYPE access
SetEnv LEVEL INF
SetEnv HOSTNAME oio

LogFormat "%{%b %d %T}t %{HOSTNAME}e %{INFO_SERVICES}e %{pid}P %{tid}P %{LOG_TYPE}e %{LEVEL}e %{Host}i %a:%{remote}p %m %>s %D %O %{${META_HEADER}-container-id}i %{x-oio-req-id}i -" log/common
ErrorLog ${SDSDIR}/logs/${NS}-${SRVTYPE}-${SRVNUM}-errors.log
CustomLog ${SDSDIR}/logs/${NS}-${SRVTYPE}-${SRVNUM}-access.log log/common env=!nolog
LogLevel info

WSGIDaemonProcess ${SRVTYPE}-${SRVNUM} processes=2 threads=1 user=${USER} group=${GROUP}
#WSGIProcessGroup ${SRVTYPE}-${SRVNUM}
WSGIApplicationGroup ${SRVTYPE}-${SRVNUM}
WSGIScriptAlias / ${CFGDIR}/${NS}-${SRVTYPE}-${SRVNUM}.wsgi
WSGISocketPrefix ${RUNDIR}/
WSGIChunkedRequest On
LimitRequestFields 200

<VirtualHost ${IP}:${PORT}>
# Leave Empty
</VirtualHost>
"""

template_wsgi_service_descr = """
conf = {'key_file': '${KEY_FILE}'}
from oio.${SRVTYPE}.app import create_app
application = create_app(conf)
"""

template_wsgi_service_coverage_start = """
import atexit
import os
import coverage

cov = coverage.coverage(data_file='@CMAKE_BINARY_DIR@/.coverage.wsgi',
                        data_suffix=True, concurrency="thread")
cov.start()
"""

template_wsgi_service_coverage_stop = """
def save_coverage():
    cov.stop()
    cov.save()

atexit.register(save_coverage)
"""

template_meta_watch = """
host: ${IP}
port: ${PORT}
type: ${SRVTYPE}
location: ${LOC}
slots:
    - ${SRVTYPE}
checks:
    - {type: asn1}

stats:
    - {type: volume, path: ${VOLUME}}
    - {type: meta}
    - {type: system}
"""

template_account_watch = """
host: ${IP}
port: ${PORT}
type: account
checks:
    - {type: tcp}
slots:
    - ${SRVTYPE}
stats:
    - {type: http, path: /status, parser: json}
    - {type: system}
"""

template_rawx_watch = """
host: ${IP}
port: ${PORT}
type: rawx
location: ${LOC}
checks:
    - {type: http, uri: /info}
slots:
    - ${SRVTYPE}
    - ${EXTRASLOT}
stats:
    - {type: volume, path: ${VOLUME}}
    - {type: rawx, path: /stat}
    - {type: system}
"""

template_rdir_watch = """
host: ${IP}
port: ${PORT}
type: rdir
location: ${LOC}
checks:
    - {type: tcp}
slots:
    - ${SRVTYPE}
stats:
    - {type: volume, path: ${VOLUME}}
    - {type: http, path: /status, parser: json}
    - {type: system}
"""

template_redis_watch = """
host: ${IP}
port: ${PORT}
type: redis
location: localhost.db${SRVNUM}
checks:
    - {type: tcp}
slots:
    - ${SRVTYPE}
stats:
    - {type: volume, path: ${VOLUME}}
    - {type: system}
"""

template_conscience_service = """
[General]
to_op=1000
to_cnx=1000

flag.NOLINGER=true
flag.SHUTDOWN=false
flag.KEEPALIVE=false
flag.QUICKACK=false

[Server.conscience]
min_workers=2
min_spare_workers=2
max_spare_workers=10
max_workers=10
listen=${IP}:${PORT}
plugins=conscience,stats,ping,fallback

[Service]
namespace=${NS}
type=conscience
register=false
load_ns_info=false

[Plugin.ping]
path=${LIBDIR}/grid/msg_ping.so

[Plugin.stats]
path=${LIBDIR}/grid/msg_stats.so

[Plugin.fallback]
path=${LIBDIR}/grid/msg_fallback.so

[Plugin.conscience]
path=${LIBDIR}/grid/msg_conscience.so
param_namespace=${NS}

# Multi-conscience
param_hub.me=tcp://${IP}:${PORT_HUB}
param_hub.group=${CS_ALL_HUB}

# Storage policies definitions
param_storage_conf=${CFGDIR}/${NS}-policies.conf

# Service scoring and pools definitions
param_service_conf=${CFGDIR}/${NS}-service-{pool,type}*.conf

"""

template_conscience_policies = """
[STORAGE_POLICY]
# Storage policy definitions
# ---------------------------
#
# The first word is the service pool to use,
# the second word is the data security to use.

SINGLE=NONE:NONE
TWOCOPIES=rawx2:DUPONETWO
THREECOPIES=rawx3:DUPONETHREE
17COPIES=rawx17:DUP17
EC=NONE:EC
BACKBLAZE=NONE:BACKBLAZE

[DATA_SECURITY]
# Data security definitions
# --------------------------
#
# The first word is the kind of data security ("plain", "ec" or "backblaze"),
# after the '/' are the parameters of the data security.

DUPONETWO=plain/distance=1,nb_copy=2
DUPONETHREE=plain/distance=1,nb_copy=3
DUP17=plain/distance=1,nb_copy=17

EC=ec/k=6,m=3,algo=liberasurecode_rs_vand,distance=1

# List of possible values for the "algo" parameter of "ec" data security:
# "jerasure_rs_vand"       EC_BACKEND_JERASURE_RS_VAND
# "jerasure_rs_cauchy"     EC_BACKEND_JERASURE_RS_CAUCHY
# "flat_xor_hd"            EC_BACKEND_FLAT_XOR_HD
# "isa_l_rs_vand"          EC_BACKEND_ISA_L_RS_VAND
# "shss"                   EC_BACKEND_SHSS
# "liberasurecode_rs_vand" EC_BACKEND_LIBERASURECODE_RS_VAND

BACKBLAZE=backblaze/account_id=${BACKBLAZE_ACCOUNT_ID},bucket_name=${BACKBLAZE_BUCKET_NAME},distance=0,nb_copy=1
"""

template_credentials = """
[backblaze]
${BACKBLAZE_ACCOUNT_ID}.${BACKBLAZE_BUCKET_NAME}.application_key=${BACKBLAZE_APPLICATION_KEY}
"""

template_service_pools = """
# Service pools declarations
# ----------------------------
#
# Pools are automatically created if not defined in configuration,
# according to storage policy or service update policy rules.
#
# "targets" is a ';'-separated list.
# Each target is a ','-separated list of:
# - the number of services to pick,
# - the name of a slot where to pick the services,
# - the name of a slot where to pick services if there is
#   not enough in the previous slot
# - and so on...
#
# "nearby_mode" is a boolean telling to find services close to each other.
#
# "min_dist" is the absolute minimum distance between services returned
# by the pool. It defaults to 1, which is the minimum. If you set it too
# high, there is a risk the pool fails to find a service set matching
# all the criteria.
#
# "max_dist" is the distance between services that the pool will try to
# ensure. This option defaults to 4, which is the maximum. If you know
# that all the services are close together, you can reduce this number
# to accelerate the research.
#
# "warn_dist" is the distance between services at which the pool will emit
# a warning, for further improvement.
#

[pool:meta1]
targets=${M1_REPLICAS},meta1

[pool:meta2]
targets=${M2_REPLICAS},meta2

#[pool:rdir]
#targets=1,rawx;1,rdir

[pool:account]
targets=1,account

[pool:fastrawx3]
# Pick 3 SSD rawx, or any rawx if SSD is not available
targets=3,rawx-ssd,rawx

[pool:rawxevenodd]
# Pick one "even" and one "odd" rawx
targets=1,rawx-even;1,rawx-odd

[pool:rawx2]
# As with rawxevenodd, but with permissive fallback on any rawx
targets=1,rawx-even,rawx;1,rawx-odd,rawx

[pool:rawx3]
# Try to pick one "even" and one "odd" rawx, and a generic one
targets=1,rawx-even,rawx;1,rawx-odd,rawx;1,rawx

[pool:zonedrawx3]
# Pick one rawx in Europe, one in USA, one in Asia, or anywhere if none available
targets=1,rawx-europe,rawx;1,rawx-usa,rawx;1,rawx-asia,rawx

[pool:rawx3nearby]
targets=3,rawx
nearby_mode=true
warn_dist=2

[pool:rawx3faraway]
targets=3,rawx
min_dist=2
warn_dist=2

"""

template_service_types = """
# Service types declarations
# ---------------------------

[type:meta0]
score_expr=((num stat.cpu)>0) * ((num stat.io)>0) * ((num stat.space)>1) * root(3,((num stat.cpu)*(num stat.space)*(num stat.io)))
# Defaults to 300s
score_timeout=3600
# Defaults to 5s
score_variation_bound=20
# Defaults to true
lock_at_first_register=false

[type:meta1]
score_expr=((num stat.cpu)>0) * ((num stat.io)>0) * ((num stat.space)>1) * root(3,((num stat.cpu)*(num stat.space)*(num stat.io)))
score_timeout=120
lock_at_first_register=false

[type:meta2]
score_expr=((num stat.cpu)>0) * ((num stat.io)>0) * ((num stat.space)>1) * root(3,((num stat.cpu)*(num stat.space)*(num stat.io)))
score_timeout=120

[type:rawx]
score_expr=((num stat.cpu)>0) * ((num stat.io)>0) * ((num stat.space)>1) * root(3,((num stat.cpu)*(num stat.space)*(num stat.io)))
score_timeout=120

[type:sqlx]
score_expr=((num stat.cpu)>0) * ((num stat.io)>0) * ((num stat.space)>1) * root(3,((num stat.cpu)*(num stat.space)*(num stat.io)))
score_timeout=120

[type:rdir]
score_expr=((num stat.cpu)>0) * ((num stat.io)>0) * ((num stat.space)>1) * root(3,((num stat.cpu)*(num stat.space)*(num stat.io)))
score_timeout=120

[type:redis]
score_expr=(num stat.cpu)
score_timeout=120

[type:account]
score_expr=(num stat.cpu)
score_timeout=120

[type:echo]
score_expr=(num stat.cpu)
score_timeout=30

[type:oiofs]
score_expr=(num stat.cpu)
score_timeout=120
lock_at_first_register=false
"""

template_gridinit_header = """
[Default]
listen=${RUNDIR}/gridinit.sock
pidfile=${RUNDIR}/gridinit.pid
uid=${UID}
gid=${GID}
working_dir=${TMPDIR}
inherit_env=1
#env.PATH=${PATH}:${HOME}/.local/bin:${CODEDIR}/bin:/bin:/usr/bin:/usr/local/bin
env.LD_LIBRARY_PATH=${HOME}/.local/@LD_LIBDIR@:${LIBDIR}


limit.core_size=-1
#limit.max_files=2048
#limit.stack_size=256

#include=${CFGDIR}/*-gridinit.conf

"""

template_gridinit_ns = """
[service.${NS}-conscience-agent]
group=${NS},localhost,conscience,conscience-agent
on_die=cry
enabled=true
start_at_boot=true
command=oio-conscience-agent ${CFGDIR}/conscience-agent.yml
env.PYTHONPATH=${CODEDIR}/@LD_LIBDIR@/python2.7/site-packages
"""

template_gridinit_conscience = """
[service.${NS}-conscience-${SRVNUM}]
group=${NS},localhost,conscience,${IP}:${PORT}
on_die=cry
enabled=true
start_at_boot=true
command=oio-daemon -s OIO,${NS},cs,${SRVNUM} ${CFGDIR}/${NS}-conscience-${SRVNUM}.conf
"""

template_gridinit_meta = """
[service.${NS}-${SRVTYPE}-${SRVNUM}]
group=${NS},localhost,${SRVTYPE},${IP}:${PORT}
on_die=cry
enabled=true
start_at_boot=false
command=${EXE} -s OIO,${NS},${SRVTYPE},${SRVNUM} -O Endpoint=${IP}:${PORT} ${EXTRA} ${NS} ${DATADIR}/${NS}-${SRVTYPE}-${SRVNUM}
"""

template_gridinit_sqlx = """
[service.${NS}-${SRVTYPE}-${SRVNUM}]
group=${NS},localhost,${SRVTYPE},${IP}:${PORT}
on_die=cry
enabled=true
start_at_boot=false
command=${EXE} -s OIO,${NS},${SRVTYPE},${SRVNUM} -O DirectorySchemas=${CFGDIR}/sqlx/schemas -O Endpoint=${IP}:${PORT} ${EXTRA} ${NS} ${DATADIR}/${NS}-${SRVTYPE}-${SRVNUM}
"""

template_gridinit_indexer = """
[Service.${NS}-${SRVTYPE}-${SRVNUM}]
group=${NS},localhost,${SRVTYPE},${IP}:${PORT}
command=oio-blob-indexer ${CFGDIR}/${NS}-${SRVTYPE}-${SRVNUM}.conf
enabled=true
start_at_boot=false
on_die=cry
"""

template_gridinit_httpd = """
[Service.${NS}-${SRVTYPE}-${SRVNUM}]
group=${NS},localhost,${SRVTYPE},${IP}:${PORT}
command=${HTTPD_BINARY} -D FOREGROUND -f ${CFGDIR}/${NS}-${SRVTYPE}-${SRVNUM}.httpd.conf
enabled=true
start_at_boot=false
on_die=cry
"""

template_local_header = """
[default]
"""

template_local_ns = """
[${NS}]
${NOZK}# ZK URL, at least used by zk-bootstrap.py
${NOZK}zookeeper=${ZK_CNXSTRING}
${NOZK}# Alternate ZK endpoints for specific services
${NOZK}zookeeper.meta0=${ZK_CNXSTRING}
${NOZK}zookeeper.meta1=${ZK_CNXSTRING}
${NOZK}zookeeper.meta2=${ZK_CNXSTRING}
${NOZK}zookeeper.sqlx= ${ZK_CNXSTRING}

#proxy-local=${RUNDIR}/${NS}-proxy.sock
proxy=${IP}:${PORT_PROXYD}
conscience=${CS_ALL_PUB}
ecd=${IP}:${PORT_ECD}
${NOBS}event-agent=${BEANSTALKD_CNXSTRING}

meta1_digits=${M1_DIGITS}

admin=${IP}:${PORT_ADMIN}

"""

template_gridinit_event_agent = """

[service.${NS}-${SRVTYPE}-${SRVNUM}]
group=${NS},localhost,event
on_die=respawn
enabled=true
start_at_boot=false
command=oio-event-agent ${CFGDIR}/${NS}-${SRVTYPE}-${SRVNUM}.conf
env.PYTHONPATH=${CODEDIR}/@LD_LIBDIR@/python2.7/site-packages

"""

template_event_agent = """
[event-agent]
tube = oio
namespace = ${NS}
user = ${USER}
workers = 2
concurrency = 5
handlers_conf = ${CFGDIR}/event-handlers-${SRVNUM}.conf
log_facility = LOG_LOCAL0
log_level = INFO
log_address = /dev/log
syslog_prefix = OIO,${NS},${SRVTYPE},${SRVNUM}
queue_url=${QUEUE_URL}
"""

template_event_agent_handlers = """
[handler:storage.content.new]
# pipeline = replication
pipeline = noop

[handler:storage.content.append]
# pipeline = replication
pipeline = noop

[handler:storage.content.broken]
pipeline = content_rebuild

[handler:storage.content.deleted]
# pipeline = content_cleaner replication
pipeline = content_cleaner

[handler:storage.content.drained]
# pipeline = content_cleaner replication
pipeline = content_cleaner

[handler:storage.container.new]
pipeline = account_update

[handler:storage.container.deleted]
pipeline = account_update

[handler:storage.container.state]
pipeline = account_update

[handler:storage.chunk.new]
pipeline = volume_index

[handler:storage.chunk.deleted]
pipeline = volume_index

[handler:account.services]
pipeline = account_update

[filter:content_cleaner]
use = egg:oio#content_cleaner
key_file = ${KEY_FILE}

[filter:content_rebuild]
use = egg:oio#notify
tube = oio-rebuild
queue_url = ${QUEUE_URL}

[filter:account_update]
use = egg:oio#account_update

[filter:volume_index]
use = egg:oio#volume_index

[filter:replication]
use = egg:oio#notify
tube = oio-repli
queue_url = ${QUEUE_URL}

[filter:noop]
use = egg:oio#noop

[filter:logger]
use = egg:oio#logger

[filter:bury]
use = egg:oio#bury
"""

template_conscience_agent = """
namespace: ${NS}
user: ${USER}
log_level: INFO
log_facility: LOG_LOCAL0
log_address: /dev/log
syslog_prefix: OIO,${NS},${SRVTYPE},${SRVNUM}
check_interval: ${MONITOR_PERIOD}
rise: 1
fall: 1
include_dir: ${CFGDIR}/watch
"""

template_account = """
[account-server]
bind_addr = ${IP}
bind_port = ${PORT}
workers = 2
autocreate = true
log_facility = LOG_LOCAL0
log_level = INFO
log_address = /dev/log
syslog_prefix = OIO,${NS},${SRVTYPE},${SRVNUM}

# Let this option empty to connect directly to redis_host
#sentinel_hosts = 127.0.0.1:26379,127.0.0.1:26380,127.0.0.1:26381
sentinel_master_name = oio

redis_host = ${IP}
"""

template_rdir = """
[rdir-server]
bind_addr = ${IP}
bind_port = ${PORT}
namespace = ${NS}
db_path= ${VOLUME}
# Currently, only 1 worker is allowed to avoid concurrent access to leveldb
worker_class = sync
workers = 1
threads = 1
log_facility = LOG_LOCAL0
log_level = INFO
log_address = /dev/log
syslog_prefix = OIO,${NS},rdir,${SRVNUM}
"""

template_admin = """
[admin-server]
bind_addr = ${IP}
bind_port = ${PORT}
namespace = ${NS}
log_facility = LOG_LOCAL0
log_level = INFO
log_address = /dev/log
syslog_prefix = OIO,${NS},admin,${SRVNUM}
redis_host = ${IP}
"""

sqlx_schema_dovecot = """
CREATE TABLE IF NOT EXISTS box (
   name TEXT NOT NULL PRIMARY KEY,
   ro INT NOT NULL DEFAULT 0,
   messages INT NOT NULL DEFAULT 0,
   recent INT NOT NULL DEFAULT 0,
   unseen INT NOT NULL DEFAULT 0,
   uidnext INT NOT NULL DEFAULT 1,
   uidvalidity INT NOT NULL DEFAULT 0,
   keywords TEXT);

CREATE TABLE IF NOT EXISTS boxattr (
   box TEXT NOT NULL,
   k TEXT NOT NULL,
   v TEXT NOT NULL,
   PRIMARY KEY (box,k));

CREATE TABLE IF NOT EXISTS mail (
   seq INTEGER PRIMARY KEY AUTOINCREMENT,
   box_uid INTEGER NOT NULL,
   uid TEXT NOT NULL,
   guid TEXT NOT NULL,
   box TEXT NOT NULL,
   oiourl TEXT NOT NULL,
   len INTEGER NOT NULL,
   hlen INTEGER NOT NULL,
   flags INTEGER NOT NULL,
   header TEXT NOT NULL);

CREATE INDEX IF NOT EXISTS boxattr_index_by_box ON boxattr(box);
CREATE INDEX IF NOT EXISTS mail_index_by_box ON mail(box);

CREATE TRIGGER IF NOT EXISTS mail_after_add AFTER INSERT ON mail
BEGIN
   -- Lazy mailbox creation. Eases the tests but breaks the IMAP
   -- compliance.
   --INSERT OR IGNORE INTO box (name) VALUES (new.box);
   UPDATE mail SET
      box_uid = (SELECT uidnext FROM box WHERE name = new.box)
   WHERE guid = new.guid AND box = new.box AND uid = new.uid;
   UPDATE box SET
      messages = messages + 1,
      recent = recent + 1,
      unseen = unseen + 1,
      uidnext = uidnext + 1
   WHERE name = new.box ;
END ;

CREATE TRIGGER IF NOT EXISTS mail_after_delete AFTER DELETE ON mail
BEGIN
   UPDATE box SET
      messages = messages - 1
   WHERE name = old.box ;
END ;

CREATE TRIGGER IF NOT EXISTS mail_after_update AFTER UPDATE OF flags ON mail
BEGIN
   UPDATE mail SET flags = flags & ~(32) WHERE box = new.box;
   UPDATE box SET
      recent = 0,
      unseen = unseen + ((old.flags & 8) AND ((new.flags & 8) != (old.flags & 8))) - ((new.flags & 8) AND ((new.flags & 8) != (old.flags & 8)))
   WHERE name = old.box ;
END ;

INSERT OR REPLACE INTO box (name,ro) VALUES ('INBOX', 0);
"""

sqlx_schemas = (
    ("sqlx", sqlx_schema_dovecot),
    ("sqlx.mail", sqlx_schema_dovecot),
)

HOME = str(os.environ['HOME'])
OIODIR = HOME + '/.oio'
SDSDIR = OIODIR + '/sds'
CFGDIR = SDSDIR + '/conf'
RUNDIR = SDSDIR + '/run'
LOGDIR = SDSDIR + '/logs'
SPOOLDIR = SDSDIR + '/spool'
DATADIR = SDSDIR + '/data'
WATCHDIR = SDSDIR + '/conf/watch'
TMPDIR = '/tmp'
CODEDIR = '@CMAKE_INSTALL_PREFIX@'
LIBDIR = CODEDIR + '/@LD_LIBDIR@'
PATH = HOME+"/.local/bin:@CMAKE_INSTALL_PREFIX@/bin:/usr/sbin"

# Constants for the configuration of oio-bootstrap
NS = 'ns'
IP = 'ip'
SVC_HOSTS = 'hosts'
SVC_NB = 'count'
SVC_PARAMS = 'params'
ALLOW_REDIS = 'redis'
OPENSUSE = 'opensuse'
ZOOKEEPER = 'zookeeper'
MONITOR_PERIOD = 'monitor_period'
M1_DIGITS = 'meta1_digits'
M1_REPLICAS = 'directory_replicas'
M2_REPLICAS = 'container_replicas'
M2_VERSIONS = 'container_versions'
M2_STGPOL = 'storage_policy'
SQLX_REPLICAS = 'sqlx_replicas'
PROFILE = 'profile'
PORT_START = 'port_start'
ACCOUNT_ID = 'account_id'
BUCKET_NAME = 'bucket_name'
COMPRESSION = 'compression'
APPLICATION_KEY = 'application_key'
KEY_FILE='key_file'
META_HEADER='x-oio-chunk-meta'
COVERAGE=os.getenv('PYTHON_COVERAGE')

defaults = {
    'NS': 'OPENIO',
    SVC_HOSTS: ('127.0.0.1',),
    'ZK': '127.0.0.1:2181',
    'NB_CS': 1,
    'NB_M0': 1,
    'NB_M1': 1,
    'NB_M2': 1,
    'NB_SQLX': 1,
    'NB_RAWX': 3,
    'NB_RAINX': 0,
    'NB_ECD': 1,
    'REPLI_SQLX': 1,
    'REPLI_M2': 1,
    'REPLI_M1': 1,
    'COMPRESSION': "off",
    MONITOR_PERIOD: 1,
    M1_DIGITS: 4}

# XXX When /usr/sbin/httpd is present we suspect a Redhat/Centos/Fedora
# environment. If not, we consider being in a Ubuntu/Debian environment.
# Sorry for the others, we cannot manage everything in this helper script for
# developers, so consider using the standard deployment tools for your
# prefered Linux distribution.
HTTPD_BINARY = '/usr/sbin/httpd'
APACHE2_MODULES_SYSTEM_DIR = ''
if not os.path.exists('/usr/sbin/httpd'):
    HTTPD_BINARY = '/usr/sbin/apache2'
    APACHE2_MODULES_SYSTEM_DIR = '/usr/lib/apache2/'


def config(env):
    return '{CFGDIR}/{NS}-{SRVTYPE}-{SRVNUM}.conf'.format(**env)

def httpd_config(env):
    return '{CFGDIR}/{NS}-{SRVTYPE}-{SRVNUM}.httpd.conf'.format(**env)

def watch(env):
    return '{WATCHDIR}/{NS}-{SRVTYPE}-{SRVNUM}.yml'.format(**env)


def wsgi(env):
    return '{CFGDIR}/{NS}-{SRVTYPE}-{SRVNUM}.wsgi'.format(**env)


def gridinit(env):
    return '{CFGDIR}/gridinit.conf'.format(**env)


def mkdir_noerror(d):
    try:
        os.makedirs(d, 0700)
    except OSError as e:
        if e.errno != errno.EEXIST:
            raise e


def type2exe(t):
    return 'oio-' + str(t) + '-server'


def generate(options):
    global first_port

    def ensure(v, default):
        if v is None:
            return default
        return v

    def getint(v, default):
        try:
            return int(ensure(v, default))
        except:
            return default

    final_conf = {}
    final_services = {}

    ports = (x for x in xrange(options['port'],60000))
    port_proxy = next(ports)
    port_ecd = next(ports)
    port_admin = next(ports)

    versioning = 1
    stgpol = "SINGLE"

    meta1_digits = getint(options.get(M1_DIGITS), defaults[M1_DIGITS])
    meta1_replicas = getint(options.get(M1_REPLICAS), defaults['REPLI_M1'])
    meta2_replicas = getint(options.get(M2_REPLICAS), defaults['REPLI_M2'])
    sqlx_replicas = getint(options.get(SQLX_REPLICAS), defaults['REPLI_SQLX'])

    if M2_VERSIONS in options:
        versioning = options[M2_VERSIONS]
    if M2_STGPOL in options:
        stgpol = options[M2_STGPOL]
    options['config']['ns.storage_policy'] = stgpol

    # `options` already holds the YAML values overriden by the CLI values
    hosts = options.get(SVC_HOSTS) or defaults[SVC_HOSTS]

    ns = options.get('ns') or defaults['NS']
    backblaze_account_id = options.get('backblaze', {}).get(ACCOUNT_ID)
    backblaze_bucket_name = options.get('backblaze', {}).get(BUCKET_NAME)
    backblaze_app_key = options.get('backblaze', {}).get(APPLICATION_KEY)
    want_service_id = '' if options.get('with_service_id') else '#'
    random_service_id = 1 if options.get('random_service_id') else 0

    key_file = options.get(KEY_FILE, CFGDIR + '/' + 'application_keys.cfg')
    ENV = dict(ZK_CNXSTRING=options.get('ZK'),
               NS=ns,
               HOME=HOME,
               PATH=PATH,
               LIBDIR=LIBDIR,
               OIODIR=OIODIR,
               SDSDIR=SDSDIR,
               TMPDIR=TMPDIR,
               DATADIR=DATADIR,
               CFGDIR=CFGDIR,
               RUNDIR=RUNDIR,
               SPOOLDIR=SPOOLDIR,
               LOGDIR=LOGDIR,
               CODEDIR=CODEDIR,
               WATCHDIR=WATCHDIR,
               UID=str(os.geteuid()),
               GID=str(os.getgid()),
               USER=str(pwd.getpwuid(os.getuid()).pw_name),
               GROUP=str(grp.getgrgid(os.getgid()).gr_name),
               VERSIONING=versioning,
               PORT_PROXYD=port_proxy,
               PORT_ECD=port_ecd,
               PORT_ADMIN=port_admin,
               M1_DIGITS=meta1_digits,
               M1_REPLICAS=meta1_replicas,
               M2_REPLICAS=meta2_replicas,
               M2_DISTANCE=str(1),
               SQLX_REPLICAS=sqlx_replicas,
               SQLX_DISTANCE=str(1),
               APACHE2_MODULES_SYSTEM_DIR=APACHE2_MODULES_SYSTEM_DIR,
               BACKBLAZE_ACCOUNT_ID=backblaze_account_id,
               BACKBLAZE_BUCKET_NAME=backblaze_bucket_name,
               BACKBLAZE_APPLICATION_KEY=backblaze_app_key,
               KEY_FILE=key_file,
               HTTPD_BINARY=HTTPD_BINARY,
               META_HEADER=META_HEADER,
               WANT_SERVICE_ID=want_service_id)

    def merge_env(add):
        env = dict(ENV)
        env.update(add)
        env['env.G_DEBUG'] = "fatal_warnings"
        env['env.G_SLICE'] = "always-malloc"
        if options.get(PROFILE) == "valgrind":
            orig_exe = env.get('EXE', None)
            new_exe = "valgrind --leak-check=full --leak-resolution=high\
 --trace-children=yes --log-file=/tmp/%q{ORIG_EXE}.%p.valgrind " + orig_exe
            env['env.ORIG_EXE'] = orig_exe
            env['EXE'] = new_exe
            env['env.G_DEBUG'] = "gc-friendly"
        elif options.get(PROFILE) == "callgrind":
            orig_exe = env.get('EXE', None)
            new_exe = "valgrind --tool=callgrind --collect-jumps=yes\
 --collect-systime=yes --trace-children=yes\
 --callgrind-out-file=/tmp/callgrind.out.%q{ORIG_EXE}.%p " + orig_exe
            env['env.ORIG_EXE'] = orig_exe
            env['EXE'] = new_exe
            del env['env.G_SLICE']
        return env

    def subenv(add):
        env = merge_env(add)
        if options['random_service_id'] == 1:
            env['WANT_SERVICE_ID'] = ''
            options['random_service_id'] = 2
        elif options['random_service_id'] == 2:
            env['WANT_SERVICE_ID'] = '#'
            options['random_service_id'] = 1

        # remove Service Id from env for test.yml
        if 'SERVICE_ID' in env and env['WANT_SERVICE_ID'] == '#':
            del env['SERVICE_ID']
        env['VOLUME'] = '{DATADIR}/{NS}-{SRVTYPE}-{SRVNUM}'.format(**env)
        return env

    ENV['MONITOR_PERIOD'] = getint(
            options.get(MONITOR_PERIOD), defaults[MONITOR_PERIOD])
    if options.get(ZOOKEEPER):
        ENV['NOZK'] = ''
    else:
        ENV['NOZK'] = '#'

    mkdir_noerror(SDSDIR)
    mkdir_noerror(CODEDIR)
    mkdir_noerror(DATADIR)
    mkdir_noerror(CFGDIR)
    mkdir_noerror(WATCHDIR)
    mkdir_noerror(RUNDIR)
    mkdir_noerror(LOGDIR)

    def add_service(env):
        t = env['SRVTYPE']
        if t not in final_services:
            final_services[t] = []

        num = int(env['SRVNUM'])
        out = {'num': str(num)}
        if 'IP' not in env:
            _h = tuple(hosts)
            if t in options and isinstance(options[t], dict):
                _h = ensure(options[t].get(SVC_HOSTS), hosts)
            env['IP'] = _h[(num-1) % len(_h)]
        if 'LOC' not in env:
            env['LOC'] = "srv%s.vol%d" % (env['IP'].rsplit('.', 1)[-1], num)
        if 'PORT' in env:
            out['addr'] = '%s:%s' % (env['IP'], env['PORT'])
        if 'VOLUME' in env:
            out['path'] = env['VOLUME']
        if 'SERVICE_ID' in env:
            out['service_id'] = env['SERVICE_ID']
        final_services[t].append(out)

    # gridinit header
    with open(gridinit(ENV), 'w+') as f:
        tpl = Template(template_gridinit_header)
        f.write(tpl.safe_substitute(ENV))

    # conscience
    nb_conscience = getint(options['conscience'].get(SVC_NB),
                           defaults['NB_CS'])
    if nb_conscience:
        cs = list()
        with open('{CFGDIR}/{NS}-policies.conf'.format(**ENV), 'w+') as f:
            tpl = Template(template_conscience_policies)
            f.write(tpl.safe_substitute(ENV))
        with open('{CFGDIR}/{NS}-service-pools.conf'.format(**ENV), 'w+') as f:
            tpl = Template(template_service_pools)
            f.write(tpl.safe_substitute(ENV))
        with open('{CFGDIR}/{NS}-service-types.conf'.format(**ENV), 'w+') as f:
            tpl = Template(template_service_types)
            f.write(tpl.safe_substitute(ENV))
        # Prepare a list of consciences
        for num in range(nb_conscience):
            h = hosts[num % len(hosts)]
            cs.append((num + 1, h, next(ports), next(ports)))
        ENV.update({
            'CS_ALL_PUB': ','.join(
                [str(host)+':'+str(port) for _, host, port, _ in cs]),
            'CS_ALL_HUB': ','.join(
                ['tcp://'+str(host)+':'+str(hub) for _, host, _, hub in cs]),
        })
        # generate the conscience files
        for num, host, port, hub in cs:
            env = subenv({'SRVTYPE': 'conscience', 'SRVNUM': num,
                          'PORT': port, 'PORT_HUB': hub})
            add_service(env)
            with open(gridinit(env), 'a+') as f:
                tpl = Template(template_gridinit_conscience)
                f.write(tpl.safe_substitute(env))
            with open(config(env), 'w+') as f:
                tpl = Template(template_conscience_service)
                f.write(tpl.safe_substitute(env))

    # beanstalkd
    all_beanstalkd = list()
    nb_beanstalkd = getint(options['beanstalkd'].get(SVC_NB), 1)
    if nb_beanstalkd:
        # prepare a list of all the beanstalkd
        for num in range(nb_beanstalkd):
            h = hosts[num % len(hosts)]
            all_beanstalkd.append((num + 1, h, next(ports)))
        # generate the files
        for num, host, port in all_beanstalkd:
            env = subenv({'SRVTYPE': 'beanstalkd', 'SRVNUM': num,
                          'IP': host, 'PORT': port,
                          'EXE': 'beanstalkd'})
            add_service(env)
            # gridinit config
            tpl = Template(template_gridinit_beanstalkd)
            with open(gridinit(env), 'a+') as f:
                f.write(tpl.safe_substitute(env))
                for key in (k for k in env.iterkeys() if k.startswith("env.")):
                    f.write("%s=%s\n" % (key, env[key]))

        beanstalkd_cnxstring = ';'.join(
                "beanstalk://" + str(h) + ":" + str(p)
                for _, h, p in all_beanstalkd)
        ENV.update({'BEANSTALKD_CNXSTRING': beanstalkd_cnxstring,
                    'NOBS':''})
    else:
        ENV.update({'BEANSTALKD_CNXSTRING': '***disabled***', 'NOBS':'#'})

    # meta* + sqlx
    def generate_meta(t, n, tpl, ext_opt=""):
        env = subenv({'SRVTYPE': t, 'SRVNUM': n, 'PORT': next(ports),
                      'EXE': 'oio-' + t + '-server',
                      'EXTRA': ext_opt})
        add_service(env)
        # gridinit config
        tpl = Template(tpl)
        with open(gridinit(env), 'a+') as f:
            f.write(tpl.safe_substitute(env))
            for key in (k for k in env.iterkeys() if k.startswith("env.")):
                f.write("%s=%s\n" % (key, env[key]))
        # watcher
        tpl = Template(template_meta_watch)
        with open(watch(env), 'w+') as f:
            f.write(tpl.safe_substitute(env))

    # meta0
    nb_meta0 = max(getint(options['meta0'].get(SVC_NB), defaults['NB_M0']),
                   meta1_replicas)
    if nb_meta0:
        for i in range(nb_meta0):
            generate_meta('meta0', i + 1, template_gridinit_meta,
                          options['meta0'].get(SVC_PARAMS, ""))

    # meta1
    nb_meta1 = max(getint(options['meta1'].get(SVC_NB), defaults['NB_M1']),
                   meta1_replicas)
    if nb_meta1:
        for i in range(nb_meta1):
            generate_meta('meta1', i + 1, template_gridinit_meta,
                          options['meta1'].get(SVC_PARAMS, ""))

    # meta2
    nb_meta2 = max(getint(options['meta2'].get(SVC_NB), defaults['NB_M2']),
                   meta2_replicas)
    if nb_meta2:
        for i in range(nb_meta2):
            generate_meta('meta2', i + 1, template_gridinit_meta,
                          options['meta2'].get(SVC_PARAMS, ""))

    # sqlx
    nb_sqlx = getint(options['sqlx'].get(SVC_NB), sqlx_replicas)
    if nb_sqlx:
        for i in range(nb_sqlx):
            generate_meta('sqlx', i + 1, template_gridinit_sqlx,
                          options['sqlx'].get(SVC_PARAMS, ""))

    # RAWX
    srvtype = 'rawx'
    nb_rawx = getint(options[srvtype].get(SVC_NB), defaults['NB_RAWX'])
    compression = options[srvtype].get(COMPRESSION, "off")
    if nb_rawx:
        for i in range(nb_rawx):
            env = subenv({'SRVTYPE': srvtype,
                          'SRVNUM': i + 1,
                          'PORT': next(ports),
                          'COMPRESSION': compression,
                          'SERVICE_ID': str(uuid.uuid4()),
                          'EXTRASLOT': ('rawx-even' if i % 2 else 'rawx-odd')
                          })
            add_service(env)
            # gridinit (rawx)
            tpl = Template(template_gridinit_httpd)
            with open(gridinit(env), 'a+') as f:
                f.write(tpl.safe_substitute(env))
            # service
            tpl = Template(template_rawx_service)
            to_write = tpl.safe_substitute(env)
            if options.get(OPENSUSE, None):
                to_write = re.sub(r"LoadModule.*mpm_worker.*", "", to_write)
            with open(httpd_config(env), 'w+') as f:
                f.write(to_write)
            # watcher
            tpl = Template(template_rawx_watch)
            to_write = tpl.safe_substitute(env)
            with open(watch(env), 'w+') as f:
                f.write(to_write)

            env.update({'SRVTYPE': 'indexer'})
            # indexer
            tpl = Template(template_blob_indexer_service)
            to_write = tpl.safe_substitute(env)
            path = '{CFGDIR}/{NS}-{SRVTYPE}-{SRVNUM}.conf'.format(**env)
            with open(path, 'w+') as f:
                f.write(to_write)
            # gridinit (indexer)
            tpl = Template(template_gridinit_indexer)
            with open(gridinit(env), 'a+') as f:
                f.write(tpl.safe_substitute(env))

    # redis
    srvtype = 'redis'
    env = subenv({'SRVTYPE': srvtype, 'SRVNUM': 1, 'PORT': 6379})
    add_service(env)
    if options.get(ALLOW_REDIS):
        with open(gridinit(env), 'a+') as f:
            tpl = Template(template_gridinit_redis)
            f.write(tpl.safe_substitute(env))
        with open(config(env), 'w+') as f:
            tpl = Template(template_redis)
            f.write(tpl.safe_substitute(env))
        with open(watch(env), 'w+') as f:
            tpl = Template(template_redis_watch)
            f.write(tpl.safe_substitute(env))

    # proxy
    env = subenv({'SRVTYPE': 'proxy', 'SRVNUM': 1, 'PORT': port_proxy,
                  'EXE': 'oio-proxy'})
    add_service(env)
    with open(gridinit(env), 'a+') as f:
        tpl = Template(template_gridinit_proxy)
        f.write(tpl.safe_substitute(env))
        for key in (k for k in env.iterkeys() if k.startswith("env.")):
            f.write("%s=%s\n" % (key, env[key]))

    # ecd
    env = subenv({'SRVTYPE': 'ecd', 'SRVNUM': 1, 'PORT': port_ecd})
    add_service(env)
    tpl = Template(template_gridinit_httpd)
    with open(gridinit(env), 'a+') as f:
        f.write(tpl.safe_substitute(env))
    # service
    tpl = Template(template_wsgi_service_host)
    to_write = tpl.safe_substitute(env)
    if options.get(OPENSUSE, False):
        to_write = re.sub(r"LoadModule.*mpm_worker.*", "", to_write)
    with open(httpd_config(env), 'w+') as f:
        f.write(to_write)
    # service desc
    tpl = Template(template_wsgi_service_descr)
    to_write = tpl.safe_substitute(env)
    with open(wsgi(env), 'w+') as f:
        f.write(to_write)

    # container
    env = subenv({'SRVTYPE': 'container', 'SRVNUM': 1, 'PORT': port_admin})
    add_service(env)
    tpl = Template(template_gridinit_httpd)
    with open(gridinit(env), 'a+') as f:
        f.write(tpl.safe_substitute(env))
    # service
    tpl = Template(template_wsgi_service_host)
    to_write = tpl.safe_substitute(env)
    if options.get(OPENSUSE, False):
        to_write = re.sub(r"LoadModule.*mpm_worker.*", "", to_write)
    with open(httpd_config(env), 'w+') as f:
        f.write(to_write)
    # service desc
    tpl = Template(template_wsgi_service_descr)
    to_write = tpl.safe_substitute(env, SRVTYPE='container',
                                        KEY_FILE=config(env))
    with open(wsgi(env), 'w+') as f:
        f.write(to_write)
    # service configuration
    tpl = Template(template_admin)
    to_write = tpl.safe_substitute(env)
    with open(config(env), 'w+') as f:
        f.write(to_write)

    # account
    env = subenv({'SRVTYPE': 'account', 'SRVNUM': 1, 'PORT': next(ports)})
    add_service(env)
    with open(gridinit(env), 'a+') as f:
        tpl = Template(template_gridinit_account)
        f.write(tpl.safe_substitute(env))
    with open(config(env), 'w+') as f:
        tpl = Template(template_account)
        f.write(tpl.safe_substitute(env))
    with open(watch(env), 'w+') as f:
        tpl = Template(template_account_watch)
        f.write(tpl.safe_substitute(env))

    # rdir
    nb_rdir = getint(options['rdir'].get(SVC_NB), 3)
    for num in range(nb_rdir):
        env = subenv({'SRVTYPE': 'rdir',
                      'SRVNUM': num + 1,
                      'PORT': next(ports)})
        add_service(env)
        with open(gridinit(env), 'a+') as f:
            tpl = Template(template_gridinit_rdir)
            f.write(tpl.safe_substitute(env))
        with open(config(env), 'w+') as f:
            tpl = Template(template_rdir)
            f.write(tpl.safe_substitute(env))
        with open(watch(env), 'w+') as f:
            tpl = Template(template_rdir_watch)
            f.write(tpl.safe_substitute(env))

    # Event agent configuration -> one per beanstalkd
    for num, host, port in all_beanstalkd:
        bnurl = 'beanstalk://{0}:{1}'.format(host, port)
        env = subenv({'SRVTYPE': 'event-agent', 'SRVNUM': num,
                      'QUEUE_URL': bnurl})
        add_service(env)
        with open(gridinit(env), 'a+') as f:
            tpl = Template(template_gridinit_event_agent)
            f.write(tpl.safe_substitute(env))
        with open(config(env), 'w+') as f:
            tpl = Template(template_event_agent)
            f.write(tpl.safe_substitute(env))
        with open(CFGDIR + '/' + 'event-handlers-'+str(num)+'.conf', 'w+') as f:
            tpl = Template(template_event_agent_handlers)
            f.write(tpl.safe_substitute(env))

    # Conscience agent configuration
    env = subenv({'SRVTYPE': 'conscience-agent', 'SRVNUM': 1})
    with open(CFGDIR + '/' + 'conscience-agent.yml', 'w+') as f:
        tpl = Template(template_conscience_agent)
        f.write(tpl.safe_substitute(env))

    # sqlx schemas
    base = '{CFGDIR}/sqlx/schemas'.format(**ENV)
    mkdir_noerror(base)
    for name, content in sqlx_schemas:
        with open(base + '/' + name, 'w+') as f:
            f.write(content)

    # gridinit header
    with open(gridinit(ENV), 'a+') as f:
        tpl = Template(template_gridinit_ns)
        f.write(tpl.safe_substitute(ENV))
    # system config
    with open('{OIODIR}/sds.conf'.format(**ENV), 'w+') as f:
        env = merge_env({'IP':hosts[0]})
        tpl = Template(template_local_header)
        f.write(tpl.safe_substitute(env))
        tpl = Template(template_local_ns)
        f.write(tpl.safe_substitute(env))
        # Now dump the configuration
        for k, v in options['config'].iteritems():
            strv = str(v)
            if isinstance(v,bool):
                strv = strv.lower()
            f.write('{0}={1}\n'.format(k, strv))

    with open('{KEY_FILE}'.format(**ENV), 'w+') as f:
        tpl = Template(template_credentials)
        f.write(tpl.safe_substitute(ENV))

    # ensure volumes for srvtype in final_services:
    for srvtype in final_services:
        for rec in final_services[srvtype]:
            if 'path' in rec:
                mkdir_noerror(rec['path'])

    final_conf["services"] = final_services
    final_conf["namespace"] = ns
    final_conf["storage_policy"] = stgpol
    final_conf["account"] = 'test_account'
    final_conf["sds_path"] = SDSDIR
    # TODO(jfs): remove this line only required by some tests cases
    final_conf["chunk_size"] = options['config']['ns.chunk_size']
    final_conf["proxy"] = final_services['proxy'][0]['addr']
    final_conf[M2_REPLICAS] = meta2_replicas
    final_conf[M1_REPLICAS] = meta1_replicas
    final_conf[M1_DIGITS] = meta1_digits
    for k in (APPLICATION_KEY, COMPRESSION, BUCKET_NAME,
              ACCOUNT_ID, PORT_START, PROFILE,
              MONITOR_PERIOD):
        if k in ENV:
            final_conf[k] = ENV[k]
        elif k in defaults:
            final_conf[k] = defaults[k]
    final_conf['config'] = options['config']
    final_conf['with_service_id'] = options['with_service_id']
    final_conf['random_service_id'] = True if options['random_service_id'] else False
    with open('{CFGDIR}/test.yml'.format(**ENV), 'w+') as f:
        f.write(yaml.dump(final_conf))
    return final_conf


def dump_config(conf):
    print 'PROXY=%s' % conf['proxy']
    print 'REPLI_CONTAINER=%s' % conf[M2_REPLICAS]
    print 'REPLI_DIRECTORY=%s' % conf[M1_REPLICAS]
    print 'M1_DIGITS=%s' % conf[M1_DIGITS]


def merge_config(base, inc):
    for k, v in inc.iteritems():
        if isinstance(v, dict):
            if k not in base:
                base[k] = v
            elif isinstance(base[k], dict):
                base[k] = merge_config(base[k], v)
            else:
                raise Exception("What the fuck!? You fucking basterd!")
        else:
            base[k] = v
    return base


def main():
    if COVERAGE:
        global template_wsgi_service_descr
        template_wsgi_service_descr = "".join([template_wsgi_service_coverage_start,
                                               template_wsgi_service_descr,
                                               template_wsgi_service_coverage_stop])
    parser = argparse.ArgumentParser(description='OpenIO bootstrap tool')
    parser.add_argument("-c", "--conf",
                        action="append", dest='config',
                        help="Bootstrap configuration file")
    parser.add_argument("-d", "--dump",
                        action="store_true", default=False,
                        dest='dump_config', help="Dump results")
    parser.add_argument("-p", "--port",
                        type=int, default=6000,
                        help="Specify the first port of the range")
<<<<<<< HEAD
    parser.add_argument("-u", "--with-service-id",
                        action='store_true', default=False,
                        help="generate Service Id for services supporting them")
    parser.add_argument("--random-service-id",
                        action='store_true', default=False,
                        help="generate services with Service Id randomly (implies --with--service-id)")
=======
    parser.add_argument("--profile", choices=['default', 'valgrind', 'callgrind'],
                        help="Launch SDS with specific tool")
>>>>>>> ef0080d3
    parser.add_argument("namespace",
                        action='store', type=str, default=None,
                        help="Namespace name")
    parser.add_argument("ip",
                        metavar='<ip>', nargs='*',
                        help="set of IP to use (repeatable option)")

    opts = {}
    opts['config'] = dict()
    opts['config']['proxy.cache.enabled'] = False
    opts['config']['ns.chunk_size'] = 1024 * 1024
    opts[ZOOKEEPER] = False
    opts['conscience'] = {SVC_NB: None, SVC_HOSTS: None}
    opts['meta0'] = {SVC_NB: None, SVC_HOSTS: None}
    opts['meta1'] = {SVC_NB: None, SVC_HOSTS: None}
    opts['meta2'] = {SVC_NB: None, SVC_HOSTS: None}
    opts['sqlx'] = {SVC_NB: None, SVC_HOSTS: None}
    opts['rawx'] = {SVC_NB: None, SVC_HOSTS: None}
    opts['rdir'] = {SVC_NB: None, SVC_HOSTS: None}
    opts['beanstalkd'] = {SVC_NB: None, SVC_HOSTS: None}

    options = parser.parse_args()
    if options.config:
        for path in options.config:
            with open(path, 'r') as f:
                data = yaml.load(f)
                if data:
                    opts = merge_config(opts, data)

    opts['port'] = int(options.port)
    opts['with_service_id'] = options.with_service_id or options.random_service_id
    opts['random_service_id'] = options.random_service_id

    # Remove empty strings, then apply the default if no value remains
    options.ip = [str(x) for x in options.ip if x]
    if len(options.ip) > 0:
        opts[SVC_HOSTS] = tuple(options.ip)

    opts['ZK'] = os.environ.get('ZK', defaults['ZK'])
    opts['ns'] = options.namespace
    opts[PROFILE] = options.profile
    final_conf = generate(opts)
    if options.dump_config:
        dump_config(final_conf)


if __name__ == '__main__':
    main()<|MERGE_RESOLUTION|>--- conflicted
+++ resolved
@@ -992,9 +992,9 @@
 BUCKET_NAME = 'bucket_name'
 COMPRESSION = 'compression'
 APPLICATION_KEY = 'application_key'
-KEY_FILE='key_file'
-META_HEADER='x-oio-chunk-meta'
-COVERAGE=os.getenv('PYTHON_COVERAGE')
+KEY_FILE = 'key_file'
+META_HEADER = 'x-oio-chunk-meta'
+COVERAGE = os.getenv('PYTHON_COVERAGE')
 
 defaults = {
     'NS': 'OPENIO',
@@ -1030,8 +1030,10 @@
 def config(env):
     return '{CFGDIR}/{NS}-{SRVTYPE}-{SRVNUM}.conf'.format(**env)
 
+
 def httpd_config(env):
     return '{CFGDIR}/{NS}-{SRVTYPE}-{SRVNUM}.httpd.conf'.format(**env)
+
 
 def watch(env):
     return '{WATCHDIR}/{NS}-{SRVTYPE}-{SRVNUM}.yml'.format(**env)
@@ -1074,7 +1076,7 @@
     final_conf = {}
     final_services = {}
 
-    ports = (x for x in xrange(options['port'],60000))
+    ports = (x for x in xrange(options['port'], 60000))
     port_proxy = next(ports)
     port_ecd = next(ports)
     port_admin = next(ports)
@@ -1101,7 +1103,6 @@
     backblaze_bucket_name = options.get('backblaze', {}).get(BUCKET_NAME)
     backblaze_app_key = options.get('backblaze', {}).get(APPLICATION_KEY)
     want_service_id = '' if options.get('with_service_id') else '#'
-    random_service_id = 1 if options.get('random_service_id') else 0
 
     key_file = options.get(KEY_FILE, CFGDIR + '/' + 'application_keys.cfg')
     ENV = dict(ZK_CNXSTRING=options.get('ZK'),
@@ -1282,9 +1283,9 @@
                 "beanstalk://" + str(h) + ":" + str(p)
                 for _, h, p in all_beanstalkd)
         ENV.update({'BEANSTALKD_CNXSTRING': beanstalkd_cnxstring,
-                    'NOBS':''})
+                    'NOBS': ''})
     else:
-        ENV.update({'BEANSTALKD_CNXSTRING': '***disabled***', 'NOBS':'#'})
+        ENV.update({'BEANSTALKD_CNXSTRING': '***disabled***', 'NOBS': '#'})
 
     # meta* + sqlx
     def generate_meta(t, n, tpl, ext_opt=""):
@@ -1437,7 +1438,7 @@
     # service desc
     tpl = Template(template_wsgi_service_descr)
     to_write = tpl.safe_substitute(env, SRVTYPE='container',
-                                        KEY_FILE=config(env))
+                                   KEY_FILE=config(env))
     with open(wsgi(env), 'w+') as f:
         f.write(to_write)
     # service configuration
@@ -1488,7 +1489,7 @@
         with open(config(env), 'w+') as f:
             tpl = Template(template_event_agent)
             f.write(tpl.safe_substitute(env))
-        with open(CFGDIR + '/' + 'event-handlers-'+str(num)+'.conf', 'w+') as f:
+        with open(CFGDIR + '/event-handlers-'+str(num)+'.conf', 'w+') as f:
             tpl = Template(template_event_agent_handlers)
             f.write(tpl.safe_substitute(env))
 
@@ -1511,7 +1512,7 @@
         f.write(tpl.safe_substitute(ENV))
     # system config
     with open('{OIODIR}/sds.conf'.format(**ENV), 'w+') as f:
-        env = merge_env({'IP':hosts[0]})
+        env = merge_env({'IP': hosts[0]})
         tpl = Template(template_local_header)
         f.write(tpl.safe_substitute(env))
         tpl = Template(template_local_ns)
@@ -1519,7 +1520,7 @@
         # Now dump the configuration
         for k, v in options['config'].iteritems():
             strv = str(v)
-            if isinstance(v,bool):
+            if isinstance(v, bool):
                 strv = strv.lower()
             f.write('{0}={1}\n'.format(k, strv))
 
@@ -1553,7 +1554,7 @@
             final_conf[k] = defaults[k]
     final_conf['config'] = options['config']
     final_conf['with_service_id'] = options['with_service_id']
-    final_conf['random_service_id'] = True if options['random_service_id'] else False
+    final_conf['random_service_id'] = bool(options['random_service_id'])
     with open('{CFGDIR}/test.yml'.format(**ENV), 'w+') as f:
         f.write(yaml.dump(final_conf))
     return final_conf
@@ -1583,9 +1584,10 @@
 def main():
     if COVERAGE:
         global template_wsgi_service_descr
-        template_wsgi_service_descr = "".join([template_wsgi_service_coverage_start,
-                                               template_wsgi_service_descr,
-                                               template_wsgi_service_coverage_stop])
+        template_wsgi_service_descr = "".join(
+            [template_wsgi_service_coverage_start,
+             template_wsgi_service_descr,
+             template_wsgi_service_coverage_stop])
     parser = argparse.ArgumentParser(description='OpenIO bootstrap tool')
     parser.add_argument("-c", "--conf",
                         action="append", dest='config',
@@ -1596,17 +1598,16 @@
     parser.add_argument("-p", "--port",
                         type=int, default=6000,
                         help="Specify the first port of the range")
-<<<<<<< HEAD
-    parser.add_argument("-u", "--with-service-id",
-                        action='store_true', default=False,
-                        help="generate Service Id for services supporting them")
+    parser.add_argument(
+        "-u", "--with-service-id", action='store_true', default=False,
+        help="generate service IDs for services supporting them")
     parser.add_argument("--random-service-id",
                         action='store_true', default=False,
-                        help="generate services with Service Id randomly (implies --with--service-id)")
-=======
-    parser.add_argument("--profile", choices=['default', 'valgrind', 'callgrind'],
-                        help="Launch SDS with specific tool")
->>>>>>> ef0080d3
+                        help=("generate services service IDs randomly "
+                              "(implies --with--service-id)"))
+    parser.add_argument(
+        "--profile", choices=['default', 'valgrind', 'callgrind'],
+        help="Launch SDS with specific tool")
     parser.add_argument("namespace",
                         action='store', type=str, default=None,
                         help="Namespace name")
@@ -1637,7 +1638,8 @@
                     opts = merge_config(opts, data)
 
     opts['port'] = int(options.port)
-    opts['with_service_id'] = options.with_service_id or options.random_service_id
+    opts['with_service_id'] = \
+        options.with_service_id or options.random_service_id
     opts['random_service_id'] = options.random_service_id
 
     # Remove empty strings, then apply the default if no value remains
