--- conflicted
+++ resolved
@@ -31,13 +31,7 @@
 from oio.common.logger import get_logger
 from oio.common.storage_method import STORAGE_METHODS
 from oio.common.utils import cid_from_name
-<<<<<<< HEAD
 from oio.api.object_storage import ObjectStorageApi
-=======
-from oio.account.client import AccountClient
-from oio.container.client import ContainerClient
-from oio.blob.client import BlobClient
->>>>>>> 543965a5
 from oio.api.object_storage import _sort_chunks
 from oio.rdir.client import RdirClient
 
@@ -61,11 +55,7 @@
         self.content_id = content_id
         self.version = version
         self.chunk = chunk
-<<<<<<< HEAD
         self._cid = cid
-=======
-        self._cid = None
->>>>>>> 543965a5
 
     @property
     def cid(self):
@@ -286,23 +276,14 @@
             error.append(target.chunk)
         self.error_writer.writerow(error)
 
-<<<<<<< HEAD
     def write_rebuilder_input(self, target, irreparable=False):
         error = list()
         if irreparable:
-            error.append('#IRREPARABLE')
+            error.append(IRREPARABLE_PREFIX)
         error.append(target.cid)
         # FIXME(FVE): ensure we always resolve content_id,
         # or pass object version along with object name.
         error.append(target.content_id or target.obj)
-=======
-    def write_rebuilder_input(self, target, obj_meta, irreparable=False):
-        error = list()
-        if irreparable:
-            error.append(IRREPARABLE_PREFIX)
-        error.append(target.cid)
-        error.append(obj_meta['id'])
->>>>>>> 543965a5
         error.append(target.chunk)
         self.rebuild_writer.writerow(error)
 
