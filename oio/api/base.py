# Copyright (C) 2015-2018 OpenIO SAS, as part of OpenIO SDS
#
# This library is free software; you can redistribute it and/or
# modify it under the terms of the GNU Lesser General Public
# License as published by the Free Software Foundation; either
# version 3.0 of the License, or (at your option) any later version.
#
# This library is distributed in the hope that it will be useful,
# but WITHOUT ANY WARRANTY; without even the implied warranty of
# MERCHANTABILITY or FITNESS FOR A PARTICULAR PURPOSE.  See the GNU
# Lesser General Public License for more details.
#
# You should have received a copy of the GNU Lesser General Public
# License along with this library.

<<<<<<< HEAD
from oio.common.json import json as jsonlib
from oio.common.http_urllib3 import urllib3, get_pool_manager
from oio.common.easy_value import true_value
from urllib3.exceptions import MaxRetryError, TimeoutError, HTTPError, \
    NewConnectionError, ProtocolError, ProxyError, ClosedPoolError
=======
>>>>>>> 0bdaa942
from urllib import urlencode
from urllib3.exceptions import HTTPError

from oio.common.utils import json as jsonlib, oio_reraise, true_value
from oio.common.http import urllib3, get_pool_manager, \
    oio_exception_from_httperror
from oio.common import exceptions
from oio.common.utils import deadline_to_timeout
from oio.common.constants import ADMIN_HEADER, \
    TIMEOUT_HEADER, PERFDATA_HEADER, CONNECTION_TIMEOUT, READ_TIMEOUT

_POOL_MANAGER_OPTIONS_KEYS = ["pool_connections", "pool_maxsize",
                              "max_retries", "backoff_factor"]

URLLIB3_REQUESTS_KWARGS = ('fields', 'headers', 'body', 'retries', 'redirect',
                           'assert_same_host', 'timeout', 'pool_timeout',
                           'release_conn', 'chunked')


class HttpApi(object):
    """
    Provides facilities to make HTTP requests
    towards the same endpoint, with a pool of connections.
    """

    def __init__(self, endpoint=None, pool_manager=None, **kwargs):
        """
        :param pool_manager: an optional pool manager that will be reused
        :type pool_manager: `urllib3.PoolManager`
        :param endpoint: base of the URL that will requested
        :type endpoint: `str`
        :keyword admin_mode: allow talking to a slave/worm namespace
        :type admin_mode: `bool`

        :keyword perfdata: optional dictionary that will be filled with
            metrics of time spent to resolve the meta2 address and
            to do the meta2 request.
        :type perfdata: `dict`
        """
        super(HttpApi, self).__init__()
        self.endpoint = endpoint

        if not pool_manager:
            pool_manager_conf = {k: int(v)
                                 for k, v in kwargs.iteritems()
                                 if k in _POOL_MANAGER_OPTIONS_KEYS}
            pool_manager = get_pool_manager(**pool_manager_conf)
        self.pool_manager = pool_manager

        self.admin_mode = true_value(kwargs.get('admin_mode', False))
        self.perfdata = kwargs.get('perfdata')

    def _direct_request(self, method, url, headers=None, data=None, json=None,
                        params=None, admin_mode=False, pool_manager=None,
                        **kwargs):
        """
        Make an HTTP request.

        :param method: HTTP method to use (e.g. "GET")
        :type method: `str`
        :param url: URL to request
        :type url: `str`
        :keyword admin_mode: allow operations on slave or worm namespaces
        :type admin_mode: `bool`
        :keyword deadline: deadline for the request, in monotonic time.
            Supersedes `read_timeout`.
        :type deadline: `float` seconds
        :keyword timeout: optional timeout for the request (in seconds).
            May be a `urllib3.Timeout(connect=connection_timeout,
            read=read_timeout)`.
            This method also accepts `connection_timeout` and `read_timeout`
            as separate arguments.
        :type timeout: `float` or `urllib3.Timeout`
        :keyword headers: optional headers to add to the request
        :type headers: `dict`

        :raise oio.common.exceptions.OioTimeout: in case of read, write
        or connection timeout
        :raise oio.common.exceptions.OioNetworkException: in case of
        connection error
        :raise oio.common.exceptions.OioException: in other case of HTTP error
        :raise oio.common.exceptions.ClientException: in case of HTTP status
        code >= 400
        """
        # Filter arguments that are not recognized by Requests
        out_kwargs = {k: v for k, v in kwargs.items()
                      if k in URLLIB3_REQUESTS_KWARGS}

        # Ensure headers are all strings
        if headers:
            out_headers = {k: str(v) for k, v in headers.items()}
        else:
            out_headers = dict()
        if self.admin_mode or admin_mode:
            out_headers[ADMIN_HEADER] = '1'

        # Look for a request deadline, deduce the timeout from it.
        if kwargs.get('deadline', None) is not None:
            to = deadline_to_timeout(kwargs['deadline'], True)
            to = min(to, kwargs.get('read_timeout', to))
            out_kwargs['timeout'] = urllib3.Timeout(
                connect=kwargs.get('connection_timeout', CONNECTION_TIMEOUT),
                read=to)
            # Shorten the deadline by 1% to compensate for the time spent
            # connecting and reading response.
            out_headers[TIMEOUT_HEADER] = int(to * 990000.0)

        # Ensure there is a timeout
        if 'timeout' not in out_kwargs:
            out_kwargs['timeout'] = urllib3.Timeout(
                connect=kwargs.get('connection_timeout', CONNECTION_TIMEOUT),
                read=kwargs.get('read_timeout', READ_TIMEOUT))
        if TIMEOUT_HEADER not in out_headers:
            to = out_kwargs['timeout']
            if isinstance(to, urllib3.Timeout):
                to = to.read_timeout
            else:
                to = float(to)
            out_headers[TIMEOUT_HEADER] = int(to * 1000000.0)

        # Convert json and add Content-Type
        if json:
            out_headers["Content-Type"] = "application/json"
            data = jsonlib.dumps(json)

        # Trigger performance measurments
        perfdata = kwargs.get('perfdata', self.perfdata)
        if perfdata is not None:
            out_headers[PERFDATA_HEADER] = 'enabled'

        out_kwargs['headers'] = out_headers
        out_kwargs['body'] = data

        # Add query string
        if params:
            out_param = []
            for k, v in params.items():
                if v is not None:
                    if isinstance(v, unicode):
                        v = unicode(v).encode('utf-8')
                    out_param.append((k, v))
            encoded_args = urlencode(out_param)
            url += '?' + encoded_args

        if not pool_manager:
            pool_manager = self.pool_manager

        def _reraise(exc_type, exc_value):
            reqid = out_headers.get('X-oio-req-id')
            exceptions.reraise(exc_type, exc_value, "reqid=%s" % reqid)

        try:
            resp = pool_manager.request(method, url, **out_kwargs)
            body = resp.data
            if body:
                try:
                    body = jsonlib.loads(body)
                except ValueError:
                    pass
<<<<<<< HEAD
            if perfdata is not None and PERFDATA_HEADER in resp.headers:
                for header_val in resp.headers[PERFDATA_HEADER].split(','):
                    kv = header_val.split('=', 1)
                    pdat = perfdata.get(kv[0], 0.0) + float(kv[1]) / 1000000.0
                    perfdata[kv[0]] = pdat
        except MaxRetryError as exc:
            if isinstance(exc.reason, NewConnectionError):
                _reraise(exceptions.OioNetworkException, exc)
            if isinstance(exc.reason, TimeoutError):
                _reraise(exceptions.OioTimeout, exc)
            _reraise(exceptions.OioNetworkException, exc)
        except (ProtocolError, ProxyError, ClosedPoolError) as exc:
            _reraise(exceptions.OioNetworkException, exc)
        except TimeoutError as exc:
            _reraise(exceptions.OioTimeout, exc)
=======
>>>>>>> 0bdaa942
        except HTTPError as exc:
            oio_exception_from_httperror(exc, out_headers.get('X-oio-req-id'))
        if resp.status >= 400:
            raise exceptions.from_response(resp, body)
        return resp, body

    def _request(self, method, url, endpoint=None, **kwargs):
        """
        Make a request to an HTTP endpoint.

        :param method: HTTP method to use (e.g. "GET")
        :type method: `str`
        :param url: URL to request
        :type url: `str`
        :param endpoint: endpoint to use in place of `self.endpoint`
        :type endpoint: `str`
        :keyword deadline: deadline for the request, in monotonic time.
            Supersedes `read_timeout`.
        :type deadline: `float` seconds
        :keyword timeout: optional timeout for the request (in seconds).
            May be a `urllib3.Timeout(connect=connection_timeout,
            read=read_timeout)`.
            This method also accepts `connection_timeout` and `read_timeout`
            as separate arguments.
        :type timeout: `float` or `urllib3.Timeout`
        :keyword headers: optional headers to add to the request
        :type headers: `dict`

        :raise oio.common.exceptions.OioTimeout: in case of read, write
        or connection timeout
        :raise oio.common.exceptions.OioNetworkException: in case of
        connection error
        :raise oio.common.exceptions.OioException: in other case of HTTP error
        :raise oio.common.exceptions.ClientException: in case of HTTP status
        code >= 400
        """
        if not endpoint:
            if not self.endpoint:
                raise ValueError("endpoint not set in function call" +
                                 " nor in class contructor")
            endpoint = self.endpoint
        url = '/'.join([endpoint.rstrip('/'), url.lstrip('/')])
        return self._direct_request(method, url, **kwargs)<|MERGE_RESOLUTION|>--- conflicted
+++ resolved
@@ -13,19 +13,12 @@
 # You should have received a copy of the GNU Lesser General Public
 # License along with this library.
 
-<<<<<<< HEAD
-from oio.common.json import json as jsonlib
-from oio.common.http_urllib3 import urllib3, get_pool_manager
-from oio.common.easy_value import true_value
-from urllib3.exceptions import MaxRetryError, TimeoutError, HTTPError, \
-    NewConnectionError, ProtocolError, ProxyError, ClosedPoolError
-=======
->>>>>>> 0bdaa942
 from urllib import urlencode
 from urllib3.exceptions import HTTPError
 
-from oio.common.utils import json as jsonlib, oio_reraise, true_value
-from oio.common.http import urllib3, get_pool_manager, \
+from oio.common.easy_value import true_value
+from oio.common.json import json as jsonlib
+from oio.common.http_urllib3 import urllib3, get_pool_manager, \
     oio_exception_from_httperror
 from oio.common import exceptions
 from oio.common.utils import deadline_to_timeout
@@ -180,24 +173,11 @@
                     body = jsonlib.loads(body)
                 except ValueError:
                     pass
-<<<<<<< HEAD
             if perfdata is not None and PERFDATA_HEADER in resp.headers:
                 for header_val in resp.headers[PERFDATA_HEADER].split(','):
                     kv = header_val.split('=', 1)
                     pdat = perfdata.get(kv[0], 0.0) + float(kv[1]) / 1000000.0
                     perfdata[kv[0]] = pdat
-        except MaxRetryError as exc:
-            if isinstance(exc.reason, NewConnectionError):
-                _reraise(exceptions.OioNetworkException, exc)
-            if isinstance(exc.reason, TimeoutError):
-                _reraise(exceptions.OioTimeout, exc)
-            _reraise(exceptions.OioNetworkException, exc)
-        except (ProtocolError, ProxyError, ClosedPoolError) as exc:
-            _reraise(exceptions.OioNetworkException, exc)
-        except TimeoutError as exc:
-            _reraise(exceptions.OioTimeout, exc)
-=======
->>>>>>> 0bdaa942
         except HTTPError as exc:
             oio_exception_from_httperror(exc, out_headers.get('X-oio-req-id'))
         if resp.status >= 400:
