# Copyright (C) 2016 OpenIO SAS

# This library is free software; you can redistribute it and/or
# modify it under the terms of the GNU Lesser General Public
# License as published by the Free Software Foundation; either
# version 3.0 of the License, or (at your option) any later version.
# This library is distributed in the hope that it will be useful,
# but WITHOUT ANY WARRANTY; without even the implied warranty of
# MERCHANTABILITY or FITNESS FOR A PARTICULAR PURPOSE.  See the GNU
# Lesser General Public License for more details.
# You should have received a copy of the GNU Lesser General Public
# License along with this library.

import collections
import math
import hashlib
import logging
from urlparse import urlparse
from eventlet import Queue, Timeout, GreenPile
from greenlet import GreenletExit
from oio.common import exceptions
from oio.common.exceptions import SourceReadError
from oio.common.http import HeadersDict, parse_content_range, \
    ranges_from_http_header, headers_from_object_metadata
from oio.common.utils import fix_ranges
from oio.api import io
from oio.common.constants import chunk_headers
from oio.common import green


logger = logging.getLogger(__name__)


def segment_range_to_fragment_range(segment_start, segment_end, segment_size,
                                    fragment_size):
    """
    Converts a segment range into a fragment range.

    :returns: a tuple (fragment_start, fragment_end)

        * fragment_start is the first byte of the first fragment,
          or None if this is a suffix byte range

        * fragment_end is the last byte of the last fragment,
          or None if this is a prefix byte range
    """
    fragment_start = ((segment_start / segment_size * fragment_size)
                      if segment_start is not None else None)

    fragment_end = (None if segment_end is None else
                    ((segment_end + 1) / segment_size * fragment_size)
                    if segment_start is None else
                    ((segment_end + 1) / segment_size * fragment_size) - 1)

    return (fragment_start, fragment_end)


def obj_range_to_meta_chunk_range(obj_start, obj_end, meta_sizes):
    """
    Converts a requested object range into a list of meta_chunk ranges.

    :returns: a tuple list (pos, meta_chunk_start, meta_chunk_end)

        * pos is the meta chunk position

        * meta_chunk_start is the first byte of the meta chunk,
          or None if this is a suffix byte range

        * meta_chunk_end is the last byte of the meta_chunk,
          or None if this is a prefix byte range
    """

    offset = 0
    found_start = False
    found_end = False
    total_size = 0

    for meta_size in meta_sizes:
        total_size += meta_size
    # suffix byte range handling
    if obj_start is None and obj_end is not None:
        obj_start = total_size - min(total_size, obj_end)
        obj_end = total_size - 1

    meta_chunk_ranges = {}
    for pos, meta_size in enumerate(meta_sizes):
        if meta_size <= 0:
            continue
        if found_start:
            meta_chunk_start = 0
        elif obj_start is not None and obj_start >= offset + meta_size:
            offset += meta_size
            continue
        elif obj_start is not None and obj_start < offset + meta_size:
            meta_chunk_start = obj_start - offset
            found_start = True
        else:
            meta_chunk_start = 0
        if obj_end is not None and offset + meta_size > obj_end:
            meta_chunk_end = obj_end - offset
            # found end
            found_end = True
        elif meta_size > 0:
            meta_chunk_end = meta_size - 1
        meta_chunk_ranges[pos] = (meta_chunk_start, meta_chunk_end)
        if found_end:
            break
        offset += meta_size

    return meta_chunk_ranges


def meta_chunk_range_to_segment_range(meta_start, meta_end, segment_size):
    """
    Converts a meta chunk range to a segment range.

    Examples:
        meta_chunk_range_to_segment_range(100, 600, 256) = (0, 767)
        meta_chunk_range_to_segment_range(100, 600, 512) = (0, 1023)
        meta_chunk_range_to_segment_range(300, None, 256) = (256, None)

    :returns: a tuple (segment_start, segment_end)

        * segment_start is the first byte of the first segment,
          or None if suffix byte range

        * segment_end is the last byte of the last segment,
          or None if prefix byte range

    """

    segment_start = (int(meta_start // segment_size) *
                     segment_size) if meta_start is not None else None
    segment_end = (None if meta_end is None else
                   (((int(meta_end // segment_size) + 1) *
                     segment_size) - 1) if meta_start is not None else
                   (int(math.ceil((float(meta_end) / segment_size) + 1)) *
                       segment_size))
    return (segment_start, segment_end)


class ECChunkDownloadHandler(object):
    """
    Handles the download of an EC meta chunk
    """

    def __init__(self, storage_method, chunks, meta_start, meta_end, headers,
                 connection_timeout=None, response_timeout=None,
                 read_timeout=None):
        """
        :param connection_timeout: timeout to establish the connections
        :param response_timeout: timeout to receive the headers
        :param read_timeout: timeout to read a buffer of data
        """
        self.storage_method = storage_method
        self.chunks = chunks
        self.meta_start = meta_start
        self.meta_end = meta_end
        # the meta chunk length
        # (the amount of actual data stored into the meta chunk)
        self.meta_length = self.chunks[0]['size']
        self.headers = headers
        self.connection_timeout = connection_timeout
        self.response_timeout = response_timeout
        self.read_timeout = read_timeout

    def _get_range_infos(self):
        """
        Converts requested Range on meta chunk to actual chunk Range

        :returns: a dict with infos about all the requested Ranges
        """
        segment_size = self.storage_method.ec_segment_size
        fragment_size = self.storage_method.ec_fragment_size

        range_infos = []

        # read all the meta chunk
        if self.meta_start is None and self.meta_end is None:
            return range_infos
        if self.meta_start is not None and self.meta_start < 0:
            self.meta_start = self.meta_length + self.meta_start

        segment_start, segment_end = meta_chunk_range_to_segment_range(
            self.meta_start, self.meta_end, segment_size)

        fragment_start, fragment_end = segment_range_to_fragment_range(
            segment_start, segment_end, segment_size, fragment_size)

        range_infos.append({
            'req_meta_start': self.meta_start,
            'req_meta_end': self.meta_end,
            'req_segment_start': segment_start,
            'req_segment_end': segment_end,
            'req_fragment_start': fragment_start,
            'req_fragment_end': fragment_end})
        return range_infos

    def _get_fragment(self, chunk_iter, range_infos, storage_method):
        headers = dict()
        headers.update(self.headers)
        if range_infos:
            # only handle one range
            range_info = range_infos[0]
            headers['Range'] = 'bytes=%s-%s' % (
                    range_info['req_fragment_start'],
                    range_info['req_fragment_end'])
        reader = io.ChunkReader(chunk_iter, storage_method.ec_fragment_size,
                                headers, self.connection_timeout,
                                self.response_timeout, self.read_timeout,
                                align=True)
        return (reader, reader.get_iter())

    def get_stream(self):
        range_infos = self._get_range_infos()
        chunk_iter = iter(self.chunks)

        # we use eventlet GreenPool to manage readers
        with green.ContextPool(self.storage_method.ec_nb_data) as pool:
            pile = GreenPile(pool)
            # we use eventlet GreenPile to spawn readers
            for _j in range(self.storage_method.ec_nb_data):
                pile.spawn(self._get_fragment, chunk_iter, range_infos,
                           self.storage_method)

            readers = []
            for reader, parts_iter in pile:
                if reader.status in (200, 206):
                    readers.append((reader, parts_iter))
                # TODO log failures?

        # with EC we need at least ec_nb_data valid readers
        if len(readers) >= self.storage_method.ec_nb_data:
            # all readers should return the same Content-Length
            # so just take the headers from one of them
            resp_headers = HeadersDict(readers[0][0].headers)
            fragment_length = int(resp_headers.get('Content-Length'))
            read_iterators = [it for _, it in readers]
            stream = ECStream(self.storage_method, read_iterators, range_infos,
                              self.meta_length, fragment_length)
            # start the stream
            stream.start()
            return stream
        else:
            raise exceptions.OioException("Not enough valid sources to read")


class ECStream(object):
    """
    Reads an EC meta chunk.

    Handles the different readers.
    """
    def __init__(self, storage_method, readers, range_infos, meta_length,
                 fragment_length):
        self.storage_method = storage_method
        self.readers = readers
        self.range_infos = range_infos
        self.meta_length = meta_length
        self.fragment_length = fragment_length

    def start(self):
        self._iter = io.chain(self._stream())

    def close(self):
        if self._iter:
            self._iter.close()
        for reader in self.readers:
            reader.close()

    def _next(self):
        fragment_iterators = []
        for iterator in self.readers:
            part_info = next(iterator)
            fragment_iterators.append(part_info['iter'])
            headers = HeadersDict(part_info['headers'])
        return headers, fragment_iterators

    def _iter_range(self, range_info, segment_iter):
        meta_start = range_info['resp_meta_start']
        meta_end = range_info['resp_meta_end']
        segment_start = range_info['resp_segment_start']
        segment_end = range_info['resp_segment_end']

        segment_end = (min(segment_end, self.meta_length - 1)
                       if segment_end is not None
                       else self.meta_length - 1)
        meta_end = (min(meta_end, self.meta_length - 1)
                    if meta_end is not None
                    else self.meta_length - 1)

        num_segments = int(
            math.ceil(float(segment_end + 1 - segment_start) /
                      self.storage_method.ec_segment_size))

        # we read full segments from the chunks
        # however we may be requested a byte range
        # that is not aligned with the segments
        # so we read and trim extra bytes from the segment
        start_over = meta_start - segment_start
        end_over = segment_end - meta_end

        for i, segment in enumerate(segment_iter):
            if start_over > 0:
                segment_len = len(segment)
                if segment_len <= start_over:
                    start_over -= segment_len
                    continue
                else:
                    segment = segment[start_over:]
                    start_over = 0
            if i == (num_segments - 1) and end_over:
                segment = segment[:-end_over]

            yield segment

    def _decode_segments(self, fragment_iterators):
        """
        Reads from fragments and yield full segments
        """
        # we use eventlet Queue to read fragments
        queues = []
        # each iterators has its queue
        for _j in range(len(fragment_iterators)):
            queues.append(Queue(1))

        def put_in_queue(fragment_iterator, queue):
            """
            Coroutine to read the fragments from the iterator
            """
            try:
                for fragment in fragment_iterator:
                    # put the read fragment in the queue
                    queue.put(fragment)
                    # the queues are of size 1 so this coroutine blocks
                    # until we decode a full segment
            except GreenletExit:
                # ignore
                pass
            except green.ChunkReadTimeout:
                logger.error("Timeout on reading")
            except:
                logger.exception("Exception on reading")
            finally:
                queue.resize(2)
                # put None to indicate the decoding loop
                # this is over
                queue.put(None)
                # close the iterator
                fragment_iterator.close()

        # we use eventlet GreenPool to manage the read of fragments
        with green.ContextPool(len(fragment_iterators)) as pool:
            # spawn coroutines to read the fragments
            for fragment_iterator, queue in zip(fragment_iterators, queues):
                pool.spawn(put_in_queue, fragment_iterator, queue)

            # main decoding loop
            while True:
                data = []
                # get the fragments from the queues
                for queue in queues:
                    fragment = queue.get()
                    queue.task_done()
                    data.append(fragment)

                if not all(data):
                    # one of the readers returned None
                    # impossible to read segment
                    break
                # actually decode the fragments into a segment
                try:
                    segment = self.storage_method.driver.decode(data)
                except exceptions.ECError:
                    # something terrible happened
                    logger.exception("ERROR decoding fragments")
                    raise

                yield segment

    def _convert_range(self, req_start, req_end, length):
        try:
            ranges = ranges_from_http_header("bytes=%s-%s" % (
                req_start if req_start is not None else '',
                req_end if req_end is not None else ''))
        except ValueError:
            return (None, None)

        result = fix_ranges(ranges, length)
        if not result:
            return (None, None)
        else:
            return (result[0][0], result[0][1])

    def _add_ranges(self, range_infos):
        for range_info in range_infos:
            meta_start, meta_end = self._convert_range(
                range_info['req_meta_start'], range_info['req_meta_end'],
                self.meta_length)
            range_info['resp_meta_start'] = meta_start
            range_info['resp_meta_end'] = meta_end
            range_info['satisfiable'] = \
                (meta_start is not None and meta_end is not None)

            segment_start, segment_end = self._convert_range(
                range_info['req_segment_start'], range_info['req_segment_end'],
                self.meta_length)

            segment_size = self.storage_method.ec_segment_size

            if range_info['req_segment_start'] is None and \
                    segment_start % segment_size != 0:
                segment_start += segment_start - (segment_start % segment_size)

            range_info['resp_segment_start'] = segment_start
            range_info['resp_segment_end'] = segment_end

    def _add_ranges_for_fragment(self, fragment_length, range_infos):
        for range_info in range_infos:
            fragment_start, fragment_end = self._convert_range(
                range_info['req_fragment_start'],
                range_info['req_fragment_end'],
                fragment_length)
            range_info['resp_fragment_start'] = fragment_start
            range_info['resp_fragment_end'] = fragment_end

    def _stream(self):
        if not self.range_infos:
            range_infos = [{
                'req_meta_start': 0,
                'req_meta_end': self.meta_length - 1,
                'resp_meta_start': 0,
                'resp_meta_end': self.meta_length - 1,
                'req_segment_start': 0,
                'req_segment_end': self.meta_length - 1,
                'req_fragment_start': 0,
                'req_fragment_end': self.fragment_length - 1,
                'resp_fragment_start': 0,
                'resp_fragment_end': self.fragment_length - 1,
                'satisfiable': self.meta_length > 0
            }]

        else:
            range_infos = self.range_infos

        self._add_ranges(range_infos)

        def range_iter():
            results = {}

            while True:
                next_range = self._next()

                headers, fragment_iters = next_range
                content_range = headers.get('Content-Range')
                if content_range is not None:
                    fragment_start, fragment_end, fragment_length = \
                            parse_content_range(content_range)
                elif self.fragment_length <= 0:
                    fragment_start = None
                    fragment_end = None
                    fragment_length = 0
                else:
                    fragment_start = 0
                    fragment_end = self.fragment_length - 1
                    fragment_length = self.fragment_length

                self._add_ranges_for_fragment(fragment_length, range_infos)

                satisfiable = False

                for range_info in range_infos:
                    satisfiable |= range_info['satisfiable']
                    k = (range_info['resp_fragment_start'],
                         range_info['resp_fragment_end'])
                    results.setdefault(k, []).append(range_info)

                try:
                    range_info = results[(fragment_start, fragment_end)].pop(0)
                except KeyError:
                    logger.error("Invalid range: %s, available: %s",
                                 repr((fragment_start, fragment_end)),
                                 results.keys())
                    raise
                segment_iter = self._decode_segments(fragment_iters)

                if not range_info['satisfiable']:
                    io.consume(segment_iter)
                    continue

                byterange_iter = self._iter_range(range_info, segment_iter)

                result = {'start': range_info['resp_meta_start'],
                          'end': range_info['resp_meta_end'],
                          'iter': byterange_iter}

                yield result

        return range_iter()

    def __iter__(self):
        return iter(self._iter)

    def get_iter(self):
        return self


def ec_encode(storage_method, n):
    """
    Encode EC segments
    """
    segment_size = storage_method.ec_segment_size

    buf = collections.deque()
    total_len = 0

    data = yield
    while data:
        buf.append(data)
        total_len += len(data)

        if total_len >= segment_size:
            data_to_encode = []

            while total_len >= segment_size:
                # take data from buf
                amount = segment_size
                # the goal here is to encode a full segment
                parts = []
                while amount > 0:
                    part = buf.popleft()
                    if len(part) > amount:
                        # too much data taken
                        # put the extra data back into the buf
                        buf.appendleft(part[amount:])
                        part = part[:amount]
                    parts.append(part)
                    amount -= len(part)
                    total_len -= len(part)
                data_to_encode.append(''.join(parts))

            # let's encode!
            encode_result = []
            for d in data_to_encode:
                encode_result.append(storage_method.driver.encode(d))

            # transform the result
            #
            # from:
            # [[fragment_0_0, fragment_1_0, fragment_2_0, ...],
            #  [fragment_0_1, fragment_1_1, fragment_2_1, ...], ...]
            #
            # to:
            #
            # [(fragment_0_0 + fragment_0_1 + ...), # write to chunk 0
            # [(fragment_1_0 + fragment_1_1 + ...), # write to chunk 1
            # [(fragment_2_0 + fragment_2_1 + ...), # write to chunk 2
            #  ...]

            result = [''.join(p) for p in zip(*encode_result)]
            data = yield result
        else:
            # not enough data to encode
            data = yield None

    # empty input data
    # which means end of stream
    # encode what is left in the buf
    whats_left = ''.join(buf)
    if whats_left:
        last_fragments = storage_method.driver.encode(whats_left)
    else:
        last_fragments = [''] * n
    yield last_fragments


class ECWriter(object):
    """
    Writes an EC chunk
    """
    def __init__(self, chunk, conn, write_timeout=None, **_kwargs):
        self._chunk = chunk
        self._conn = conn
        self.failed = False
        self.bytes_transferred = 0
        self.checksum = hashlib.md5()
        self.write_timeout = write_timeout or io.CHUNK_TIMEOUT
        # we use eventlet Queue to pass data to the send coroutine
        self.queue = Queue(io.PUT_QUEUE_DEPTH)

    @property
    def chunk(self):
        return self._chunk

    @property
    def conn(self):
        return self._conn

    @classmethod
    def connect(cls, chunk, sysmeta, reqid=None,
                connection_timeout=None, write_timeout=None, **_kwargs):
        raw_url = chunk["url"]
        parsed = urlparse(raw_url)
        chunk_path = parsed.path.split('/')[-1]
        hdrs = headers_from_object_metadata(sysmeta)
        if reqid:
            hdrs['X-oio-req-id'] = reqid

        hdrs[chunk_headers["chunk_pos"]] = chunk["pos"]
        hdrs[chunk_headers["chunk_id"]] = chunk_path

        # in the trailer
        # metachunk_size & metachunk_hash
<<<<<<< HEAD
        hdrs["Trailer"] = (chunk_headers["metachunk_size"],
                           chunk_headers["metachunk_hash"])
=======
        h["Trailer"] = ', '.join((chunk_headers["metachunk_size"],
                                  chunk_headers["metachunk_hash"],
                                  chunk_headers["chunk_hash"]))
>>>>>>> 94af2ac8
        with green.ConnectionTimeout(
                connection_timeout or io.CONNECTION_TIMEOUT):
            conn = io.http_connect(
                parsed.netloc, 'PUT', parsed.path, hdrs)
            conn.chunk = chunk
        return cls(chunk, conn, write_timeout=write_timeout)

    def start(self, pool):
        """Spawn the send coroutine"""
        pool.spawn(self._send)

    def _send(self):
        """Send coroutine loop"""
        while True:
            # fetch input data from the queue
            data = self.queue.get()
            # use HTTP transfer encoding chunked
            # to write data to RAWX
            if not self.failed:
                # format the chunk
                to_send = "%x\r\n%s\r\n" % (len(data), data)
                try:
                    with green.ChunkWriteTimeout(self.write_timeout):
                        self.conn.send(to_send)
                        self.bytes_transferred += len(data)
                except (Exception, green.ChunkWriteTimeout) as exc:
                    self.failed = True
                    msg = str(exc)
                    logger.warn("Failed to write to %s (%s)", self.chunk, msg)
                    self.chunk['error'] = 'write: %s' % msg

            self.queue.task_done()

    def wait(self):
        """
        Wait until all data in the queue
        has been processed by the send coroutine
        """
        if self.queue.unfinished_tasks:
            self.queue.join()

    def send(self, data):
        # do not send empty data because
        # this will end the chunked body
        if not data:
            return
        # put the data to send into the queue
        # it will be processed by the send coroutine
        self.queue.put(data)

    def finish(self, metachunk_size, metachunk_hash):
        """Send metachunk_size and metachunk_hash as trailers"""
        parts = [
            '0\r\n',
            '%s: %s\r\n' % (chunk_headers['metachunk_size'],
                            metachunk_size),
            '%s: %s\r\n' % (chunk_headers['metachunk_hash'],
                            metachunk_hash),
            '%s: %s\r\n' % (chunk_headers['chunk_hash'],
                            self.checksum.hexdigest()),
            '\r\n'
        ]
        to_send = "".join(parts)
        self.conn.send(to_send)

    def getresponse(self):
        """Read the HTTP response from the connection"""
        # As the server may buffer data before writing it to non-volatile
        # storage, we don't know if we have to wait while sending data or
        # while reading response, thus we apply the same timeout to both.
        with Timeout(self.write_timeout):
            return self.conn.getresponse()


# FIXME: the name of this class is misleading
# since it does not extend io.WriteHandler
class ECChunkWriteHandler(object):
    def __init__(self, sysmeta, meta_chunk, global_checksum, storage_method,
                 reqid=None, connection_timeout=None, write_timeout=None,
                 read_timeout=None):
        self.sysmeta = sysmeta
        self.meta_chunk = meta_chunk
        self.global_checksum = global_checksum
        self.checksum = hashlib.md5()
        self.storage_method = storage_method
        self.reqid = reqid
        self.connection_timeout = connection_timeout or io.CONNECTION_TIMEOUT
        self.write_timeout = write_timeout or io.CHUNK_TIMEOUT
        self.read_timeout = read_timeout or io.CLIENT_TIMEOUT

    def stream(self, source, size):
        writers = self._get_writers()

        failed_chunks = []
        current_writers = []
        for writer, chunk in writers:
            if not writer:
                failed_chunks.append(chunk)
            else:
                current_writers.append(writer)
        # write the data
        bytes_transferred = self._stream(source, size, current_writers)

        # get the chunks from writers
        chunks, quorum = self._get_results(current_writers)

        if not quorum:
            raise exceptions.OioException('Write failure: quorum not reached')

        meta_checksum = self.checksum.hexdigest()

        final_chunks = chunks + failed_chunks

        return bytes_transferred, meta_checksum, final_chunks

    def _stream(self, source, size, writers):
        bytes_transferred = 0

        # create EC encoding generator
        ec_stream = ec_encode(self.storage_method, len(self.meta_chunk))
        # init generator
        ec_stream.send(None)

        def send(data):
            self.checksum.update(data)
            self.global_checksum.update(data)
            # get the encoded fragments
            fragments = ec_stream.send(data)
            if fragments is None:
                # not enough data given
                return

            current_writers = list(writers)
            for writer in current_writers:
                fragment = fragments[chunk_index[writer]]
                if not writer.failed:
                    writer.checksum.update(fragment)
                    writer.send(fragment)
                else:
                    current_writers.remove(writer)
            self._check_quorum(current_writers)
            # TODO handle no quorum

        try:
            # we use eventlet GreenPool to manage writers
            with green.ContextPool(len(writers)) as pool:
                # convenient index to figure out which writer
                # handles the resulting fragments
                chunk_index = self._build_index(writers)

                # init writers in pool
                for writer in writers:
                    writer.start(pool)

                # the main write loop
                while True:
                    remaining_bytes = size - bytes_transferred
                    if io.WRITE_CHUNK_SIZE < remaining_bytes:
                        read_size = io.WRITE_CHUNK_SIZE
                    else:
                        read_size = remaining_bytes
                    with green.SourceReadTimeout(self.read_timeout):
                        try:
                            data = source.read(read_size)
                        except (ValueError, IOError) as exc:
                            raise SourceReadError(str(exc))
                    if len(data) == 0:
                        break
                    bytes_transferred += len(data)
                    send(data)

                # flush out buffered data
                send('')

                # wait for all data to be processed
                for writer in writers:
                    writer.wait()

                # trailer headers
                # metachunk size
                # metachunk hash
                metachunk_size = bytes_transferred
                metachunk_hash = self.checksum.hexdigest()

                for writer in writers:
                    writer.finish(metachunk_size, metachunk_hash)

                return bytes_transferred

        except green.SourceReadTimeout:
            logger.warn('Source read timeout')
            raise
        except SourceReadError:
            logger.warn('Source read error')
            raise
        except Timeout:
            logger.exception('Timeout writing data')
            raise
        except Exception:
            logger.exception('Exception writing data')
            raise

    def _get_writers(self):
        """
        Initialize writers for all chunks of the metachunk and connect them
        """
        pile = GreenPile(len(self.meta_chunk))

        # we use eventlet GreenPile to spawn the writers
        for _pos, chunk in enumerate(self.meta_chunk):
            pile.spawn(self._get_writer, chunk)

        writers = [w for w in pile]
        return writers

    def _get_writer(self, chunk):
        """Spawn a writer for the chunk and connect it"""
        try:
            writer = ECWriter.connect(
                chunk, self.sysmeta, self.reqid,
                connection_timeout=self.connection_timeout,
                write_timeout=self.write_timeout)
            return writer, chunk
        except (Exception, Timeout) as exc:
            msg = str(exc)
            logger.error("Failed to connect to %s (%s)", chunk, msg)
            if isinstance(exc, Timeout):
                chunk['error'] = 'connect: Timeout %s' % msg
            else:
                chunk['error'] = 'connect: %s' % msg
            return None, chunk

    def _get_results(self, writers):
        # get the results from writers
        success_chunks = []
        failed_chunks = []

        # we use eventlet GreenPile to read the responses from the writers
        pile = GreenPile(len(writers))

        for writer in writers:
            if writer.failed:
                failed_chunks.append(writer.chunk)
                continue
            pile.spawn(self._get_response, writer)

        def _handle_resp(writer, resp):
            if resp:
                if resp.status == 201:
                    checksum = resp.getheader(chunk_headers['chunk_hash'])
                    if checksum and \
                            checksum.lower() != writer.checksum.hexdigest():
                        writer.chunk['error'] = \
                            "checksum mismatch: %s (local), %s (rawx)" % \
                            (checksum.lower(), writer.checksum.hexdigest())
                        failed_chunks.append(writer.chunk)
                    else:
                        success_chunks.append(writer.chunk)
                else:
                    logger.error("Wrong status code from %s (%s)",
                                 writer.chunk, resp.status)
                    writer.chunk['error'] = 'resp: HTTP %s' % resp.status
                    failed_chunks.append(writer.chunk)
            else:
                failed_chunks.append(writer.chunk)

        for (writer, resp) in pile:
            _handle_resp(writer, resp)

        quorum = self._check_quorum(success_chunks)

        return success_chunks + failed_chunks, quorum

    def _get_response(self, writer):
        # spawned in a coroutine to read the HTTP response
        try:
            resp = writer.getresponse()
        except (Exception, Timeout) as exc:
            resp = None
            msg = str(exc)
            if isinstance(exc, Timeout):
                logger.warn("Timeout (%s) while writing %s",
                            msg, writer.chunk)
                writer.chunk['error'] = 'resp: Timeout %s' % msg
            else:
                logger.warn("Failed to read response for %s (%s)",
                            writer.chunk, msg)
                writer.chunk['error'] = 'resp: %s' % msg
        return (writer, resp)

    def _build_index(self, writers):
        chunk_index = {}
        for w in writers:
            chunk_index[w] = w.chunk['num']
        return chunk_index

    def _check_quorum(self, writers):
        return len(writers) >= self.storage_method.quorum


class ECWriteHandler(io.WriteHandler):
    """
    Handles writes to an EC content.
    For initialization parameters, see oio.api.io.WriteHandler.
    """

    def stream(self):
        # the checksum context for the content
        global_checksum = hashlib.md5()
        total_bytes_transferred = 0
        content_chunks = []

        # the platform chunk size
        chunk_size = self.sysmeta['chunk_size']

        # this gives us an upper bound
        max_size = self.storage_method.ec_nb_data * chunk_size
        max_size = max_size - max_size % self.storage_method.ec_segment_size

        # meta chunks:
        #
        # {0: [{"url": "http://...", "pos": "0.0"},
        #      {"url": "http://...", "pos": "0.1"}, ...],
        #  1: [{"url": "http://...", "pos": "1.0"},
        #      {"url": "http://...", "pos": "1.1"}, ...],
        #  ..}
        #
        # iterate through the meta chunks
        bytes_transferred = -1
        for meta_chunk in self.chunk_prep():
            handler = ECChunkWriteHandler(
                self.sysmeta, meta_chunk,
                global_checksum, self.storage_method,
                reqid=self.headers.get('X-oio-req-id'),
                connection_timeout=self.connection_timeout,
                write_timeout=self.write_timeout,
                read_timeout=self.read_timeout)
            bytes_transferred, checksum, chunks = handler.stream(self.source,
                                                                 max_size)

            # chunks checksum is the metachunk hash
            # chunks size is the metachunk size
            for chunk in chunks:
                chunk['hash'] = checksum
                chunk['size'] = bytes_transferred

            total_bytes_transferred += bytes_transferred
            # add the chunks to the content chunk list
            content_chunks += chunks
            if bytes_transferred < max_size:
                break
            if len(self.source.peek()) == 0:
                break

        # compute the final content checksum
        content_checksum = global_checksum.hexdigest()

        return content_chunks, total_bytes_transferred, content_checksum


class ECRebuildHandler(object):
    def __init__(self, meta_chunk, missing, storage_method,
                 connection_timeout=None, response_timeout=None,
                 read_timeout=None):
        self.meta_chunk = meta_chunk
        self.missing = missing
        self.storage_method = storage_method
        self.connection_timeout = connection_timeout or io.CONNECTION_TIMEOUT
        self.response_timeout = response_timeout or io.CHUNK_TIMEOUT
        self.read_timeout = read_timeout or io.CHUNK_TIMEOUT

    def _get_response(self, chunk, headers):
        resp = None
        parsed = urlparse(chunk['url'])
        try:
            with green.ConnectionTimeout(self.connection_timeout):
                conn = io.http_connect(
                    parsed.netloc, 'GET', parsed.path, headers)

            with Timeout(self.response_timeout):
                resp = conn.getresponse()
            if resp.status != 200:
                logger.warning('Invalid GET response from %s', chunk)
                resp = None
        except (Exception, Timeout):
            logger.exception('ERROR fetching %s', chunk)
        return resp

    def rebuild(self):
        pile = GreenPile(len(self.meta_chunk))

        nb_data = self.storage_method.ec_nb_data

        headers = {}
        for chunk in self.meta_chunk:
            pile.spawn(self._get_response, chunk, headers)

        resps = []
        for resp in pile:
            if not resp:
                continue
            resps.append(resp)
            if len(resps) >= self.storage_method.ec_nb_data:
                break
        else:
            logger.error('Unable to read enough valid sources to rebuild')
            raise exceptions.UnrecoverableContent(
                'Not enough valid sources to rebuild')

        rebuild_iter = self._make_rebuild_iter(resps[:nb_data])
        return rebuild_iter

    def _make_rebuild_iter(self, resps):
        def _get_frag(resp):
            buf = ''
            remaining = self.storage_method.ec_fragment_size
            while remaining:
                data = resp.read(remaining)
                if not data:
                    break
                remaining -= len(data)
                buf += data
            return buf

        def frag_iter():
            pile = GreenPile(len(resps))
            while True:
                for resp in resps:
                    pile.spawn(_get_frag, resp)
                try:
                    with Timeout(self.read_timeout):
                        frag = [frag for frag in pile]
                except (Exception, Timeout):
                    # TODO complete error message
                    logger.exception('ERROR rebuilding')
                    break
                if not all(frag):
                    break
                rebuilt_frag = self._reconstruct(frag)
                yield rebuilt_frag

        return frag_iter()

    def _reconstruct(self, frag):
        return self.storage_method.driver.reconstruct(frag, [self.missing])[0]<|MERGE_RESOLUTION|>--- conflicted
+++ resolved
@@ -611,14 +611,9 @@
 
         # in the trailer
         # metachunk_size & metachunk_hash
-<<<<<<< HEAD
-        hdrs["Trailer"] = (chunk_headers["metachunk_size"],
-                           chunk_headers["metachunk_hash"])
-=======
-        h["Trailer"] = ', '.join((chunk_headers["metachunk_size"],
-                                  chunk_headers["metachunk_hash"],
-                                  chunk_headers["chunk_hash"]))
->>>>>>> 94af2ac8
+        hdrs["Trailer"] = ', '.join((chunk_headers["metachunk_size"],
+                                     chunk_headers["metachunk_hash"],
+                                     chunk_headers["chunk_hash"]))
         with green.ConnectionTimeout(
                 connection_timeout or io.CONNECTION_TIMEOUT):
             conn = io.http_connect(
