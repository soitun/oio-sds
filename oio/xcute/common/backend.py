# Copyright (C) 2019 OpenIO SAS, as part of OpenIO SDS
#
# This library is free software; you can redistribute it and/or
# modify it under the terms of the GNU Lesser General Public
# License as published by the Free Software Foundation; either
# version 3.0 of the License, or (at your option) any later version.
#
# This library is distributed in the hope that it will be useful,
# but WITHOUT ANY WARRANTY; without even the implied warranty of
# MERCHANTABILITY or FITNESS FOR A PARTICULAR PURPOSE.  See the GNU
# Lesser General Public License for more details.
#
# You should have received a copy of the GNU Lesser General Public
# License along with this library.

from functools import wraps

import redis
import random
from fnmatch import fnmatchcase

from oio.common.easy_value import debinarize, true_value
from oio.common.exceptions import Forbidden, NotFound
from oio.common.green import datetime
from oio.common.json import json
from oio.common.logger import get_logger
from oio.common.redis_conn import RedisConnection
from oio.common.timestamp import Timestamp


END_MARKER = u"\U0010fffd"


def handle_redis_exceptions(func):
    @wraps(func)
    def handle_redis_exceptions(self, *args, **kwargs):
        try:
            return func(self, *args, **kwargs)
        except redis.exceptions.ResponseError as exc:
            error_parts = str(exc).split(':', 1)
            error_type = error_parts[0]
            error_param = error_parts[1:]

            error = self._lua_errors.get(error_type)
            if error is None:
                raise
            error_cls, error_msg = error
            raise error_cls(message=error_msg.format(*error_param))
    return handle_redis_exceptions


class XcuteBackend(RedisConnection):

    DEFAULT_LIMIT = 1000

    _lua_errors = {
        'job_exists': (
            Forbidden,
            'The job already exists'),
        'lock_exists': (
            Forbidden,
            'A job with the same lock ({}) is already in progress'),
        'no_job': (
            NotFound,
            'The job does not exist'),
        'job_must_be_paused': (
            Forbidden,
            'The job must be paused'),
        'job_must_be_running': (
            Forbidden,
            'The job must be running'),
        'job_cannot_be_paused_all_tasks_sent': (
            Forbidden,
            'The job cannot be paused anymore, all jobs have been sent'),
        'job_on_hold': (
            Forbidden,
            'The job is on hold'),
        'job_running': (
            Forbidden,
            'The job running'),
        'job_finished': (
            Forbidden,
            'The job is finished'),
        }

    key_job_ids = 'xcute:job:ids'
    key_job_info = 'xcute:job:info:%s'
    key_on_hold_jobs = 'xcute:on_hold:jobs:%s'
    key_waiting_jobs = 'xcute:waiting:jobs'
    key_tasks_running = 'xcute:tasks:running:%s'
    key_orchestrator_jobs = 'xcute:orchestrator:jobs:%s'
    key_locks = 'xcute:locks'

    _lua_update_mtime = """
        redis.call('HSET', 'xcute:job:info:' .. job_id, 'job.mtime', mtime);
    """

    _lua_release_lock = """
        local waiting_lock_job_id = redis.call(
            'LPOP', 'xcute:on_hold:jobs:' .. lock);
        if waiting_lock_job_id == nil or waiting_lock_job_id == false then
            redis.call('HDEL', 'xcute:locks', lock);
        else
            redis.call('HSET', 'xcute:locks', lock, waiting_lock_job_id);
            redis.call('HSET', 'xcute:job:info:' .. waiting_lock_job_id,
                       'job.status', 'WAITING');
            redis.call('HSET', 'xcute:job:info:' .. waiting_lock_job_id,
                       'job.mtime', mtime);
            redis.call('RPUSH', 'xcute:waiting:jobs', waiting_lock_job_id);
        end;
    """

    lua_create = """
        local mtime = KEYS[1];
        local job_id = KEYS[2];
        local job_type = KEYS[3];
        local job_config = KEYS[4];
        local lock = KEYS[5];
        local put_on_hold_if_locked = KEYS[6];

        local job_exists = redis.call('EXISTS', 'xcute:job:info:' .. job_id);
        if job_exists == 1 then
            return redis.error_reply('job_exists');
        end;

        local job_status;
        local lock_exists = redis.call('HEXISTS', 'xcute:locks', lock);
        if lock_exists ~= 0 then
            if put_on_hold_if_locked ~= 'True' then
                return redis.error_reply('lock_exists:' .. lock);
            end;
            redis.call('RPUSH', 'xcute:on_hold:jobs:' .. lock, job_id);
            job_status = 'ON_HOLD';
        else
            redis.call('HSET', 'xcute:locks', lock, job_id);
            job_status = 'WAITING';
            redis.call('RPUSH', 'xcute:waiting:jobs', job_id);
        end;

        redis.call('ZADD', 'xcute:job:ids', 0, job_id);
        redis.call(
            'HMSET', 'xcute:job:info:' .. job_id,
            'job.id', job_id,
            'job.type', job_type,
            'job.status', job_status,
            'job.request_pause', 'False',
            'job.lock', lock,
            'tasks.all_sent', 'False',
            'tasks.sent', '0',
            'tasks.processed', '0',
            'tasks.total', '0',
            'tasks.is_total_temp', 'True',
            'errors.total', '0',
            'config', job_config);
    """ + _lua_update_mtime + """
        redis.call('HSET', 'xcute:job:info:' .. job_id, 'job.ctime', mtime);
    """

    lua_run_next = """
        local mtime = KEYS[1];
        local orchestrator_id = KEYS[2];

        local job_id = redis.call('LPOP', 'xcute:waiting:jobs');
        if job_id == nil or job_id == false then
            return nil;
        end;

        redis.call('HMSET', 'xcute:job:info:' .. job_id,
                   'job.status', 'RUNNING',
                   'orchestrator.id', orchestrator_id);
        redis.call('SADD', 'xcute:orchestrator:jobs:' .. orchestrator_id,
                   job_id);
    """ + _lua_update_mtime + """
        local job_info = redis.call('HGETALL', 'xcute:job:info:' .. job_id);
        return job_info;
    """

    lua_free = """
        local mtime = KEYS[1];
        local job_id = KEYS[2];

        local status = redis.call('HGET', 'xcute:job:info:' .. job_id,
                                  'job.status');
        if status == nil or status == false then
            return redis.error_reply('no_job');
        end;
        if status ~= 'RUNNING' then
            return redis.error_reply('job_must_be_running');
        end;

        local orchestrator_id = redis.call(
            'HGET', 'xcute:job:info:' .. job_id, 'orchestrator.id');
        redis.call('SREM', 'xcute:orchestrator:jobs:' .. orchestrator_id,
                   job_id);

        redis.call('HSET', 'xcute:job:info:' .. job_id,
                   'job.status', 'WAITING');
        redis.call('LPUSH', 'xcute:waiting:jobs', job_id);
    """ + _lua_update_mtime

    lua_fail = """
        local mtime = KEYS[1];
        local job_id = KEYS[2];

        local info = redis.call('HMGET', 'xcute:job:info:' .. job_id,
                                'job.status', 'job.lock');
        local status = info[1];
        local lock = info[2];
        if status == nil or status == false then
            return redis.error_reply('no_job');
        end;

        if status ~= 'RUNNING' then
            return redis.error_reply('job_must_be_running');
        end;

        redis.call('HSET', 'xcute:job:info:' .. job_id,
                   'job.status', 'FAILED');
    """ + _lua_release_lock + """
        -- remove the job of the orchestrator
        local orchestrator_id = redis.call(
            'HGET', 'xcute:job:info:' .. job_id, 'orchestrator.id');
        redis.call('SREM', 'xcute:orchestrator:jobs:' .. orchestrator_id,
                   job_id);
    """ + _lua_update_mtime

    lua_request_pause = """
        local mtime = KEYS[1];
        local job_id = KEYS[2];

        local status = redis.call('HGET', 'xcute:job:info:' .. job_id,
                                  'job.status');
        if status == nil or status == false then
            return redis.error_reply('no_job');
        end;

        if status == 'ON_HOLD' then
            return redis.error_reply('job_on_hold');
        end;

        if status == 'WAITING' then
            redis.call('HSET', 'xcute:job:info:' .. job_id,
                       'job.status', 'PAUSED');
            redis.call('LREM', 'xcute:waiting:jobs', 1, job_id);
    """ + _lua_update_mtime + """
            return;
        end;

        if status == 'RUNNING' then
            local all_tasks_sent = redis.call(
                'HGET', 'xcute:job:info:' .. job_id, 'tasks.all_sent');
            if all_tasks_sent == 'True' then
                return redis.error_reply(
                    'job_cannot_be_paused_all_tasks_sent');
            else
                redis.call('HSET', 'xcute:job:info:' .. job_id,
                           'job.request_pause', 'True');
    """ + _lua_update_mtime + """
                return;
            end;
        end;

        if status == 'FINISHED' then
            return redis.error_reply('job_finished');
        end;
    """

    lua_resume = """
        local mtime = KEYS[1];
        local job_id = KEYS[2];

        local status = redis.call('HGET', 'xcute:job:info:' .. job_id,
                                  'job.status');
        if status == nil or status == false then
            return redis.error_reply('no_job');
        end;

        if status == 'RUNNING' then
            local request_pause = redis.call(
                'HGET', 'xcute:job:info:' .. job_id, 'job.request_pause');
            if request_pause == 'True' then
                redis.call('HSET', 'xcute:job:info:' .. job_id,
                           'job.request_pause', 'False');
    """ + _lua_update_mtime + """
                return;
            end;
        end;

        if status == 'PAUSED' or status == 'FAILED' then
            redis.call('HSET', 'xcute:job:info:' .. job_id,
                       'job.request_pause', 'False');
            redis.call('HSET', 'xcute:job:info:' .. job_id,
                       'job.status', 'WAITING');
            redis.call('RPUSH', 'xcute:waiting:jobs', job_id);
    """ + _lua_update_mtime + """
            return;
        end;

        if status == 'FINISHED' then
            return redis.error_reply('job_finished');
        end;
    """

    lua_update_config = """
        local mtime = KEYS[1];
        local job_id = KEYS[2];
        local job_config = KEYS[3];

        local status = redis.call('HGET', 'xcute:job:info:' .. job_id,
                                  'job.status');
        if status == nil or status == false then
            return redis.error_reply('no_job');
        end;
        if status ~= 'ON_HOLD' and status ~= 'PAUSED'
                and status ~= 'FAILED' then
            return redis.error_reply('job_must_be_paused');
        end;

        redis.call('HSET', 'xcute:job:info:' .. job_id, 'config', job_config);
    """ + _lua_update_mtime

    lua_update_tasks_sent = """
        local mtime = KEYS[1];
        local job_id = KEYS[2];
        local all_tasks_sent = KEYS[3];
        local tasks_sent = ARGV;
        local tasks_sent_length = #tasks_sent;
        local info_key = 'xcute:job:info:' .. job_id;

        local info = redis.call('HMGET', info_key, 'job.status', 'job.lock');
        local status = info[1];
        local lock = info[2];
        if status == nil or status == false then
            return redis.error_reply('no_job');
        end;

        local old_last_sent = redis.call('HGET', info_key, 'tasks.last_sent');

        local nb_tasks_sent = 0;
        if tasks_sent_length > 0 then
            nb_tasks_sent = redis.call(
                'SADD', 'xcute:tasks:running:' .. job_id, unpack(tasks_sent));
            redis.call('HSET', info_key,
                       'tasks.last_sent', tasks_sent[tasks_sent_length]);
        end;
        local total_tasks_sent = redis.call(
            'HINCRBY', info_key,
            'tasks.sent', nb_tasks_sent);

        if all_tasks_sent == 'True' then
            redis.call('HSET', info_key,
                       'tasks.all_sent', 'True');
            -- remove the job of the orchestrator
            local orchestrator_id = redis.call(
                'HGET', info_key, 'orchestrator.id');
            redis.call('SREM', 'xcute:orchestrator:jobs:' .. orchestrator_id,
                       job_id);

            local total_tasks_processed = redis.call(
                'HGET', info_key, 'tasks.processed');
            if tonumber(total_tasks_processed) >= tonumber(
                    total_tasks_sent) then
                redis.call('HSET', info_key, 'job.status', 'FINISHED');
    """ + _lua_release_lock + """
            end;
        else
            local request_pause = redis.call(
                'HGET', info_key, 'job.request_pause');
            if request_pause == 'True' then
                -- if waiting pause, pause the job
                redis.call('HMSET', info_key,
                           'job.status', 'PAUSED',
                           'job.request_pause', 'False');
                local orchestrator_id = redis.call(
                    'HGET', info_key, 'orchestrator.id');
                redis.call(
                    'SREM', 'xcute:orchestrator:jobs:' .. orchestrator_id,
                    job_id);
            end;
        end;
    """ + _lua_update_mtime + """
        return {nb_tasks_sent, redis.call('HGET', info_key, 'job.status'),
                old_last_sent};
    """

    lua_abort_tasks_sent = """
        local mtime = KEYS[1];
        local job_id = KEYS[2];
        local old_last_sent = KEYS[3];
        local tasks_sent = ARGV;
        local tasks_sent_length = #tasks_sent;
        local info_key = 'xcute:job:info:' .. job_id;

        local status = redis.call('HGET', info_key, 'job.status');
        if status == nil or status == false then
            return redis.error_reply('no_job');
        end;

        if tonumber(tasks_sent_length) == 0 then
            return;
        end;

        redis.call('HSET', info_key, 'tasks.all_sent', 'False');
        redis.call('HINCRBY', info_key, 'tasks.sent', -tasks_sent_length);
        redis.call(
            'SREM', 'xcute:tasks:running:' .. job_id, unpack(tasks_sent));
        if old_last_sent == 'None' then
            redis.call('HDEL', info_key, 'tasks.last_sent');
        else
            redis.call('HSET', info_key, 'tasks.last_sent', old_last_sent);
        end;

        local request_pause = redis.call(
            'HGET', info_key, 'job.request_pause');
        if request_pause == 'True' then
            -- if waiting pause, pause the job
            redis.call('HMSET', info_key,
                        'job.status', 'PAUSED',
                        'job.request_pause', 'False');
            local orchestrator_id = redis.call(
                'HGET', info_key, 'orchestrator.id');
            redis.call(
                'SREM', 'xcute:orchestrator:jobs:' .. orchestrator_id,
                job_id);
        end;
    """ + _lua_update_mtime + """
        return {redis.call('HGET', info_key, 'job.status')};
    """

    lua_update_tasks_processed = """
        local function get_counters(tbl, first, last)
            local sliced = {}
            for i = first or 1, last or #tbl, 2 do
                sliced[tbl[i]] = tbl[i+1];
            end;
            return sliced;
        end;

        local mtime = KEYS[1];
        local job_id = KEYS[2];
        local counters = get_counters(KEYS, 3, nil);
        local tasks_processed = ARGV;

        local info = redis.call('HMGET', 'xcute:job:info:' .. job_id,
                                'job.status', 'job.lock');
        local status = info[1];
        local lock = info[2];
        if status == nil or status == false then
            return redis.error_reply('no_job');
        end;

        local nb_tasks_processed  = redis.call(
            'SREM', 'xcute:tasks:running:' .. job_id, unpack(tasks_processed));
        local total_tasks_processed = redis.call(
            'HINCRBY', 'xcute:job:info:' .. job_id,
            'tasks.processed', nb_tasks_processed);

        for key, value in pairs(counters) do
            redis.call('HINCRBY', 'xcute:job:info:' .. job_id,
                       key, value);
        end;

        local finished = false;
        local all_tasks_sent = redis.call(
            'HGET', 'xcute:job:info:' .. job_id, 'tasks.all_sent');
        if all_tasks_sent == 'True' and status ~= 'FINISHED' then
            local total_tasks_sent = redis.call(
                'HGET', 'xcute:job:info:' .. job_id, 'tasks.sent');
            if tonumber(total_tasks_processed) >= tonumber(
                    total_tasks_sent) then
                redis.call('HSET', 'xcute:job:info:' .. job_id,
                           'job.status', 'FINISHED');
    """ + _lua_release_lock + """
                finished = true;
            end;
        end;
    """ + _lua_update_mtime + """
        return finished;
    """

    lua_incr_total = """
        local mtime = KEYS[1];
        local job_id = KEYS[2];
        local marker = KEYS[3];
        local incr_by = KEYS[4];
        local info_key = 'xcute:job:info:' .. job_id;

        local info = redis.call(
            'HMGET', info_key,
            'job.status', 'tasks.all_sent', 'tasks.is_total_temp');
        local status = info[1];
        local all_sent = info[2];
        local is_total_temp = info[3];

        if status == nil or status == false then
            return redis.error_reply('no_job');
        end;

        local stop = false;
        if all_sent == 'True' then
            stop = true
        elseif is_total_temp == 'False' then
            stop = true
        else
            redis.call('HINCRBY', info_key, 'tasks.total', incr_by);
            redis.call('HSET', info_key, 'tasks.total_marker', marker);

            if status == 'PAUSED' or status == 'FAILED' then
                stop = true;
            end;
        end;

    """ + _lua_update_mtime + """
        return stop;
    """

    lua_total_tasks_done = """
        local mtime = KEYS[1];
        local job_id = KEYS[2];
        local info_key = 'xcute:job:info:' .. job_id;

        local status = redis.call('HGET', info_key, 'job.status');
        if status == nil or status == false then
            return redis.error_reply('no_job');
        end;

        redis.call('HSET', info_key, 'tasks.is_total_temp', 'False');
        local total_tasks = redis.call('HGET', info_key, 'tasks.total');

    """ + _lua_update_mtime + """
        return tonumber(total_tasks);
    """

    lua_delete = """
        local job_id = KEYS[1];

        local info = redis.call('HMGET', 'xcute:job:info:' .. job_id,
                                'job.status', 'job.lock');
        local status = info[1];
        local lock = info[2];
        if status == nil or status == false then
            return redis.error_reply('no_job');
        end;

        if status == 'ON_HOLD' then
            redis.call('LREM', 'xcute:on_hold:jobs:' .. lock, 1, job_id);
        end;

        if status == 'WAITING' then
            redis.call('LREM', 'xcute:waiting:jobs', 1, job_id);
        end;

        if status == 'RUNNING' then
            return redis.error_reply('job_running');
        end;

        if status == 'PAUSED' or status == 'FAILED' then
    """ + _lua_release_lock + """
        end;

        redis.call('ZREM', 'xcute:job:ids', job_id);
        redis.call('DEL', 'xcute:job:info:' .. job_id);
        redis.call('DEL', 'xcute:tasks:running:' .. job_id);
    """

    def __init__(self, conf, logger=None):
        self.conf = conf
        self.logger = logger or get_logger(self.conf)

        redis_conf = {k[6:]: v for k, v in self.conf.items()
                      if k.startswith('redis_')}
        super(XcuteBackend, self).__init__(**redis_conf)

        self.script_create = self.register_script(
            self.lua_create)
        self.script_run_next = self.register_script(
            self.lua_run_next)
        self.script_free = self.register_script(
            self.lua_free)
        self.script_fail = self.register_script(
            self.lua_fail)
        self.script_request_pause = self.register_script(
            self.lua_request_pause)
        self.script_resume = self.register_script(
            self.lua_resume)
        self.script_update_config = self.register_script(
            self.lua_update_config)
        self.script_update_tasks_sent = self.register_script(
            self.lua_update_tasks_sent)
        self.script_abort_tasks_sent = self.register_script(
            self.lua_abort_tasks_sent)
        self.script_update_tasks_processed = self.register_script(
            self.lua_update_tasks_processed)
        self.script_incr_total = self.register_script(
            self.lua_incr_total)
        self.script_total_tasks_done = self.register_script(
            self.lua_total_tasks_done)
        self.script_delete = self.register_script(
            self.lua_delete)

    def status(self):
        job_count = self.conn.zcard(self.key_job_ids)
        status = {'job_count': job_count}
        return status

    def list_jobs(self, prefix=None, marker=None, limit=1000,
                  job_status=None, job_type=None, job_lock=None):
        limit = limit or self.DEFAULT_LIMIT

        if job_status:
            job_status = job_status.upper().strip()
        if job_type:
            job_type = job_type.lower().strip()
        if job_lock:
            job_lock = job_lock.lower().strip()

        jobs = list()
        while True:
            limit_ = limit - len(jobs)
            if limit_ <= 0:
                break

            range_min = '-'
            range_max = '+'
            if prefix:
                range_min = '[' + prefix
                range_max = '[' + prefix + END_MARKER
            if marker and (not prefix or marker > prefix):
                range_min = '(' + marker

            job_ids = self.conn.zrevrangebylex(
                self.key_job_ids, range_max, range_min, 0, limit_)

            pipeline = self.conn.pipeline()
            for job_id in job_ids:
                self._get_job_info(job_id, client=pipeline)
            job_infos = pipeline.execute()

            for job_info in job_infos:
                if not job_info:
                    # The job can be deleted between two requests
                    continue

                if job_status and job_info['job.status'] != job_status:
                    continue
                if job_type and job_info['job.type'] != job_type:
                    continue
                if job_lock and not fnmatchcase(
                        job_info.get('job.lock') or '', job_lock):
                    continue

                jobs.append(self._unmarshal_job_info(job_info))

            if len(job_ids) < limit_:
                break
            marker = job_id
        return jobs

    def _get_timestamp(self):
        return Timestamp().normal

    @handle_redis_exceptions
    def create(self, job_type, job_config, lock, put_on_hold_if_locked=False):
        job_id = datetime.utcnow().strftime('%Y%m%d%H%M%S%f') \
            + '-%011x' % random.randrange(16**11)

        job_config = json.dumps(job_config)

        self.script_create(
            keys=[self._get_timestamp(), job_id, job_type, job_config, lock,
                  str(put_on_hold_if_locked)],
            client=self.conn)
        return job_id

    def list_orchestrator_jobs(self, orchestrator_id):
        orchestrator_jobs_key = self.key_orchestrator_jobs % orchestrator_id
        job_ids = self.conn.smembers(orchestrator_jobs_key)

        pipeline = self.conn.pipeline()
        for job_id in job_ids:
            self._get_job_info(job_id, client=pipeline)
        job_infos = pipeline.execute()

        jobs = list()
        for job_info in job_infos:
            if not job_info:
                # The job can be deleted between two requests
                continue
            jobs.append(self._unmarshal_job_info(job_info))
        return jobs

    @handle_redis_exceptions
    def run_next(self, orchestrator_id):
        job_info = self.script_run_next(
            keys=[self._get_timestamp(), orchestrator_id],
            client=self.conn)
        if not job_info:
            return None

        job_info = self._unmarshal_job_info(
            self._lua_array_to_dict(job_info))
        return job_info

    @handle_redis_exceptions
    def free(self, job_id):
        self.script_free(
            keys=[self._get_timestamp(), job_id],
            client=self.conn)

    @handle_redis_exceptions
    def fail(self, job_id):
        self.script_fail(
            keys=[self._get_timestamp(), job_id],
            client=self.conn)

    @handle_redis_exceptions
    def request_pause(self, job_id):
        self.script_request_pause(
            keys=[self._get_timestamp(), job_id],
            client=self.conn)

    @handle_redis_exceptions
    def resume(self, job_id):
        self.script_resume(
            keys=[self._get_timestamp(), job_id],
            client=self.conn)

    @handle_redis_exceptions
    def update_config(self, job_id, job_config):
        job_config = json.dumps(job_config)

        self.script_update_config(
            keys=[self._get_timestamp(), job_id, job_config],
            client=self.conn)

    @handle_redis_exceptions
    def update_tasks_sent(self, job_id, task_ids, all_tasks_sent=False):
        nb_tasks_sent, status, old_last_sent = self.script_update_tasks_sent(
            keys=[self._get_timestamp(), job_id, str(all_tasks_sent)],
            args=task_ids, client=self.conn)
        if nb_tasks_sent != len(task_ids):
            self.logger.warn('%s tasks were sent several times',
                             len(task_ids) - nb_tasks_sent)
        status = debinarize(status)
        old_last_sent = debinarize(old_last_sent)
        return status, old_last_sent

    @handle_redis_exceptions
    def abort_tasks_sent(self, job_id, task_ids, old_last_sent):
        status = self.script_abort_tasks_sent(
            keys=[self._get_timestamp(), job_id, str(old_last_sent)],
            args=task_ids, client=self.conn)
<<<<<<< HEAD
        status = debinarize(status)
=======
>>>>>>> b8dff5ae
        return status

    @handle_redis_exceptions
    def update_tasks_processed(self, job_id, task_ids,
                               task_errors, task_results):
        counters = dict()
        if task_errors:
            total_errors = 0
            for key, value in task_errors.items():
                total_errors += value
                counters['errors.' + key] = value
            counters['errors.total'] = total_errors
        if task_results:
            for key, value in task_results.items():
                counters['results.' + key] = value
        finished = self.script_update_tasks_processed(
            keys=[self._get_timestamp(),
                  job_id] + self._dict_to_lua_array(counters),
            args=task_ids,
            client=self.conn)
        return finished

    @handle_redis_exceptions
    def incr_total_tasks(self, job_id, total_marker, tasks_incr):
        stop = self.script_incr_total(
            keys=[self._get_timestamp(), job_id, total_marker, tasks_incr])
        return stop

    @handle_redis_exceptions
    def total_tasks_done(self, job_id):
        total_tasks = self.script_total_tasks_done(
            keys=[self._get_timestamp(), job_id])
        return total_tasks

    @handle_redis_exceptions
    def delete(self, job_id):
        self.script_delete(keys=[job_id])

    @handle_redis_exceptions
    def get_job_info(self, job_id):
        job_info = self._get_job_info(job_id, client=self.conn)
        if not job_info:
            raise redis.exceptions.ResponseError('no_job')

        return self._unmarshal_job_info(job_info)

    def _get_job_info(self, job_id, client):
        job_id = debinarize(job_id)
        return client.hgetall(self.key_job_info % job_id)

    @handle_redis_exceptions
    def list_locks(self):
        locks = self.conn.hgetall(self.key_locks)
<<<<<<< HEAD
        locks = debinarize(locks)
=======
>>>>>>> b8dff5ae
        return [
            dict(lock=lock[0], job_id=lock[1])
            for lock in sorted(locks.items())
        ]

    @handle_redis_exceptions
    def get_lock_info(self, lock):
        job_id = self.conn.hget(self.key_locks, lock)
<<<<<<< HEAD
        job_id = debinarize(job_id)
=======
>>>>>>> b8dff5ae
        return dict(lock=lock, job_id=job_id)

    @staticmethod
    def _unmarshal_job_info(marshalled_job_info):
        job_info = dict(
            job=dict(),
            orchestrator=dict(),
            tasks=dict(),
            errors=dict(),
            results=dict(),
            config=dict())

        marshalled_job_info = debinarize(marshalled_job_info)
        for key, value in marshalled_job_info.items():
            split_key = key.split('.', 1)
            if len(split_key) == 1:
                job_info[split_key[0]] = value
            else:
                job_info[split_key[0]][split_key[1]] = value

        job_main_info = job_info['job']
        job_main_info['ctime'] = float(job_main_info['ctime'])
        job_main_info['mtime'] = float(job_main_info['mtime'])
        job_main_info['request_pause'] = true_value(
            job_main_info['request_pause'])

        job_tasks = job_info['tasks']
        job_tasks['sent'] = int(job_tasks['sent'])
        job_tasks.setdefault('last_sent')
        job_tasks['all_sent'] = true_value(job_tasks['all_sent'])
        job_tasks['processed'] = int(job_tasks['processed'])
        # To have a coherent total if the estimate was not correct
        if job_tasks['all_sent']:
            job_tasks['total'] = job_tasks['sent']
        else:
            job_tasks['total'] = max(job_tasks['sent'],
                                     int(job_tasks['total']))
        job_tasks['is_total_temp'] = true_value(
            job_tasks['is_total_temp'])
        job_tasks.setdefault('total_marker')

        job_errors = job_info['errors']
        for key, value in job_errors.items():
            job_errors[key] = int(value)

        job_results = job_info.get('results', dict())
        for key, value in job_results.items():
            job_results[key] = int(value)

        job_info['config'] = json.loads(job_info['config'])

        return job_info

    @staticmethod
    def _lua_array_to_dict(array):
        it = iter(array)
        return dict(zip(*([it] * 2)))

    @staticmethod
    def _dict_to_lua_array(dict_):
        array = list()
        for key, value in dict_.items():
            array.append(key)
            array.append(value)
        return array<|MERGE_RESOLUTION|>--- conflicted
+++ resolved
@@ -750,10 +750,7 @@
         status = self.script_abort_tasks_sent(
             keys=[self._get_timestamp(), job_id, str(old_last_sent)],
             args=task_ids, client=self.conn)
-<<<<<<< HEAD
         status = debinarize(status)
-=======
->>>>>>> b8dff5ae
         return status
 
     @handle_redis_exceptions
@@ -807,10 +804,7 @@
     @handle_redis_exceptions
     def list_locks(self):
         locks = self.conn.hgetall(self.key_locks)
-<<<<<<< HEAD
         locks = debinarize(locks)
-=======
->>>>>>> b8dff5ae
         return [
             dict(lock=lock[0], job_id=lock[1])
             for lock in sorted(locks.items())
@@ -819,10 +813,7 @@
     @handle_redis_exceptions
     def get_lock_info(self, lock):
         job_id = self.conn.hget(self.key_locks, lock)
-<<<<<<< HEAD
         job_id = debinarize(job_id)
-=======
->>>>>>> b8dff5ae
         return dict(lock=lock, job_id=job_id)
 
     @staticmethod
