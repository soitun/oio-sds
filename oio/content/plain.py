--- conflicted
+++ resolved
@@ -1,10 +1,5 @@
-<<<<<<< HEAD
 # Copyright (C) 2015-2020 OpenIO SAS, as part of OpenIO SDS
-# Copyright (C) 2021 OVH SAS
-=======
-# Copyright (C) 2015-2019 OpenIO SAS, as part of OpenIO SDS
 # Copyright (C) 2021-2022 OVH SAS
->>>>>>> ae90093b
 #
 # This library is free software; you can redistribute it and/or
 # modify it under the terms of the GNU Lesser General Public
@@ -57,14 +52,9 @@
         self._create_object(**kwargs)
         return final_chunks, bytes_transferred, content_checksum
 
-<<<<<<< HEAD
     def rebuild_chunk(self, chunk_id, service_id=None,
                       allow_same_rawx=False, chunk_pos=None,
-                      allow_frozen_container=False):
-=======
-    def rebuild_chunk(self, chunk_id, allow_same_rawx=False, chunk_pos=None,
                       allow_frozen_container=False, **_kwargs):
->>>>>>> ae90093b
         # Identify the chunk to rebuild
         candidates = self.chunks.filter(id=chunk_id)
         if service_id is not None:
