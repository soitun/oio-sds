<<<<<<< HEAD
# Copyright (C) 2015-2017 OpenIO SAS, as part of OpenIO SDS
#
# This library is free software; you can redistribute it and/or
# modify it under the terms of the GNU Lesser General Public
# License as published by the Free Software Foundation; either
# version 3.0 of the License, or (at your option) any later version.
#
# This library is distributed in the hope that it will be useful,
# but WITHOUT ANY WARRANTY; without even the implied warranty of
# MERCHANTABILITY or FITNESS FOR A PARTICULAR PURPOSE.  See the GNU
# Lesser General Public License for more details.
#
# You should have received a copy of the GNU Lesser General Public
# License along with this library.

=======
import warnings
from urllib import unquote_plus
>>>>>>> e5850030
from oio.common.client import ProxyClient
from oio.common.utils import json, ensure_headers
from oio.common import exceptions

CONTENT_HEADER_PREFIX = 'x-oio-content-meta-'
SYSMETA_KEYS = ("chunk-method", "ctime", "deleted", "hash", "hash-method",
                "id", "length", "mime-type", "name", "policy", "version")


def extract_content_headers_meta(headers):
    resp_headers = {'properties': {}}
    for key in headers:
        if key.lower().startswith(CONTENT_HEADER_PREFIX):
            short_key = key[len(CONTENT_HEADER_PREFIX):]
            # FIXME(FVE): this will fail when someone creates a property with
            # same name as one of our system metadata.
            # content_prepare() and content_show() are safe but
            # content_locate() protocol has to send properties in the body
            # instead of the response headers.
            if short_key.startswith("x-") or short_key not in SYSMETA_KEYS:
                resp_headers['properties'][short_key] = \
                    unquote_plus(headers[key])
            else:
                short_key = short_key.replace('-', '_')
                resp_headers[short_key] = unquote_plus(headers[key])
    chunk_size = headers.get('x-oio-ns-chunk-size')
    if chunk_size:
        resp_headers['chunk_size'] = int(chunk_size)
    return resp_headers


class ContainerClient(ProxyClient):
    """
    Intermediate level class to manage containers.
    """

    def __init__(self, conf, **kwargs):
        super(ContainerClient, self).__init__(conf,
                                              request_prefix="/container",
                                              **kwargs)

    def _make_uri(self, target):
        """
        Build URIs for request that don't use the same prefix as the one
        set in this class' constructor.
        """
        uri = 'http://%s/v3.0/%s/%s' % (self.proxy_netloc, self.ns, target)
        return uri

    def _make_params(self, account=None, reference=None, path=None, cid=None,
                     content=None, version=None):
        if cid:
            params = {'cid': cid}
        else:
            params = {'acct': account, 'ref': reference}
        if path:
            params.update({'path': path})
        if content:
            params.update({'content': content})
        if version:
            params.update({'version': version})
        return params

    def container_create(self, account, reference,
                         properties=None, system=None, **kwargs):
        """
        Create a container.

        :param account: account in which to create the container
        :type account: `str`
        :param reference: name of the container
        :type reference: `str`
        :param properties: properties to set on the container
        :type properties: `dict`
        :param system: system properties to set on the container
        :type system: `dict`
        :keyword headers: extra headers to send to the proxy
        :type headers: `dict`
        :returns: True if the container has been created,
                  False if it already exists
        """
        params = self._make_params(account, reference)
        data = json.dumps({'properties': properties or {},
                           'system': system or {}})
        resp, body = self._request('POST', '/create', params=params,
                                   data=data, autocreate=True,
                                   **kwargs)
        if resp.status not in (204, 201):
            raise exceptions.from_response(resp, body)
        return resp.status == 201

    def container_create_many(self, account, containers, properties=None,
                              **kwargs):
        """
        Create several containers.

        :param account: account in which to create the containers
        :type account: `str`
        :param containers: names of the containers
        :type containers: iterable of `str`
        :param properties: properties to set on the containers
        :type properties: `dict`
        :keyword headers: extra headers to send to the proxy
        :type headers: `dict`
        """
        results = list()
        try:
            params = self._make_params(account)
            unformatted_data = list()
            for container in containers:
                unformatted_data.append({'name': container,
                                         'properties': properties or {},
                                         'system': kwargs.get('system', {})})
            data = json.dumps({"containers": unformatted_data})
            resp, body = self._request('POST', '/create_many', params=params,
                                       data=data, autocreate=True,
                                       **kwargs)
            if resp.status not in (204, 200):
                raise exceptions.from_response(resp, body)
            for container in body["containers"]:
                results.append((container["name"], container["status"] == 201))
            return results
        except exceptions.TooLarge:
            # Batch too large for the proxy
            pivot = len(containers) / 2
            head = containers[:pivot]
            tail = containers[pivot:]
            if head:
                results += self.container_create_many(
                        account, head, properties=properties,
                        **kwargs)
            if tail:
                results += self.container_create_many(
                        account, tail, properties=properties,
                        **kwargs)
            return results
        except exceptions.NotFound:
            # Batches not supported by the proxy
            for container in containers:
                try:
                    rc = self.container_create(
                            account, container, properties=properties,
                            **kwargs)
                    results.append((container, rc))
                except Exception:
                    results.append((container, False))
            return results

    def container_delete(self, account=None, reference=None, cid=None,
                         **kwargs):
        """
        Delete a container.

        :param account: account from which to delete the container
        :type account: `str`
        :param reference: name of the container
        :type reference: `str`
        :param cid: container id that can be used instead of account
            and reference
        :type cid: `str`
        :keyword headers: extra headers to send to the proxy
        :type headers: `dict`
        """
        params = self._make_params(account, reference, cid=cid)
        try:
            self._request('POST', '/destroy', params=params, **kwargs)
        except exceptions.Conflict as exc:
            raise exceptions.ContainerNotEmpty(exc)

    def container_show(self, account=None, reference=None, cid=None, **kwargs):
        """
        Get information about a container (like user properties).

        :param account: account in which the container is
        :type account: `str`
        :param reference: name of the container
        :type reference: `str`
        :param cid: container id that can be used instead of account
            and reference
        :type cid: `str`
        :keyword headers: extra headers to send to the proxy
        :type headers: `dict`
        :returns: a `dict` with "properties" containing a `dict` of
            user properties.
        :deprecated: use `container_get_properties` instead
        """
        params = self._make_params(account, reference, cid=cid)
        _resp, body = self._request('GET', '/show', params=params, **kwargs)
        return body

    def container_get_properties(self, account=None, reference=None,
                                 properties=None, cid=None, **kwargs):
        """
        Get information about a container (user and system properties).

        :param account: account in which the container is
        :type account: `str`
        :param reference: name of the container
        :type reference: `str`
        :param cid: container id that can be used instead of account
            and reference
        :type cid: `str`
        :keyword headers: extra headers to send to the proxy
        :type headers: `dict`
        :returns: a `dict` with "properties" and "system" entries,
            containing respectively a `dict` of user properties and
            a `dict` of system properties.
        """
        if not properties:
            properties = list()
        params = self._make_params(account, reference, cid=cid)
        data = json.dumps(properties)
        _resp, body = self._request(
            'POST', '/get_properties', data=data, params=params, **kwargs)
        return body

    def container_set_properties(self, account=None, reference=None,
                                 properties=None, clear=False, cid=None,
                                 system=None, **kwargs):
        params = self._make_params(account, reference, cid=cid)
        if clear:
            params["flush"] = 1
        data = json.dumps({'properties': properties or {},
                           'system': system or {}})
        _resp, body = self._request(
            'POST', '/set_properties', data=data, params=params, **kwargs)
        return body

    def container_del_properties(self, account=None, reference=None,
                                 properties=[], cid=None, **kwargs):
        params = self._make_params(account, reference, cid=cid)
        data = json.dumps(properties)
        _resp, body = self._request(
            'POST', '/del_properties', data=data, params=params, **kwargs)
        return body

    def container_touch(self, account=None, reference=None, cid=None,
                        **kwargs):
        params = self._make_params(account, reference, cid=cid)
        self._request('POST', '/touch', params=params, **kwargs)

    def container_dedup(self, account=None, reference=None, cid=None,
                        **kwargs):
        params = self._make_params(account, reference, cid=cid)
        self._request('POST', '/dedup', params=params, **kwargs)

    def container_purge(self, account=None, reference=None, cid=None,
                        **kwargs):
        params = self._make_params(account, reference, cid=cid)
        self._request('POST', '/purge', params=params, **kwargs)

    def container_raw_insert(self, bean, account=None, reference=None,
                             cid=None, **kwargs):
        params = self._make_params(account, reference, cid=cid)
        data = json.dumps((bean,))
        self._request(
            'POST', '/raw_insert', data=data, params=params, **kwargs)

    def container_raw_update(self, old, new, account=None, reference=None,
                             cid=None, **kwargs):
        params = self._make_params(account, reference, cid=cid)
        data = json.dumps({"old": [old], "new": [new]})
        self._request(
            'POST', '/raw_update', data=data, params=params, **kwargs)

    def container_raw_delete(self, account=None, reference=None, data=None,
                             cid=None, **kwargs):
        params = self._make_params(account, reference, cid=cid)
        data = json.dumps(data)
        self._request(
            'POST', '/raw_delete', data=data, params=params, **kwargs)

    def content_list(self, account=None, reference=None, limit=None,
                     marker=None, end_marker=None, prefix=None,
                     delimiter=None, properties=False,
                     cid=None, versions=False, deleted=False, **kwargs):
        """
        Get the list of contents of a container.

        :returns: a tuple with container metadata `dict` as first element
            and a `dict` with "object" and "prefixes" as second element
        """
        params = self._make_params(account, reference, cid=cid)
        p_up = {'max': limit, 'marker': marker, 'end_marker': end_marker,
                'prefix': prefix, 'delimiter': delimiter,
                'properties': properties}
        params.update(p_up)
        # As of 4.0.0.a3, to make it false, the 'all' parameter must be absent
        if versions:
            params['all'] = '1'
        if deleted:
            params['deleted'] = 1
        if kwargs.get('local'):
            params['local'] = 1
        resp, body = self._request('GET', '/list', params=params, **kwargs)
        return resp.headers, body

    @ensure_headers
    def content_create(self, account=None, reference=None, path=None,
                       size=None, checksum=None, data=None, cid=None,
                       content_id=None, stgpol=None, version=None,
                       mime_type=None, chunk_method=None, headers=None,
                       append=False, force=False, **kwargs):
        """
        Create a new object. This method does not upload any data, it just
        registers object metadata in the database.

        :param size: size of the object
        :type size: `int`
        :param checksum: checksum of the object (may be None when appending)
        :type checksum: hexadecimal `str`
        :param data: metadata of the object (list of chunks and
        dict of properties)
        :type data: `dict`
        :param cid: container id that can be used in place of `account`
            and `reference`
        :type cid: hexadecimal `str`
        :param content_id: the ID to set on the object, or the ID of the
        existing object when appending
        :param stgpol: name of the storage policy for the object
        :param version: version of the object
        :type version: `int`
        :param mime_type: MIME type to set on the object
        :param chunk_method:
        :param headers: extra headers to send to the proxy
        :param append: append to an existing object instead of creating it
        :type append: `bool`
        """
        uri = self._make_uri('content/create')
        params = self._make_params(account, reference, path, cid=cid)
        if append:
            params['append'] = '1'
        # TODO(FVE): implement 'force' parameter
        if not isinstance(data, dict):
            warnings.simplefilter('once')
            warnings.warn("'data' parameter should be a dict, not a list",
                          DeprecationWarning, stacklevel=3)
        data = json.dumps(data)
        hdrs = {'x-oio-content-meta-length': str(size),
                'x-oio-content-meta-hash': checksum}
        hdrs.update(headers)
        if content_id is not None:
            hdrs['x-oio-content-meta-id'] = content_id
        if stgpol is not None:
            hdrs['x-oio-content-meta-policy'] = stgpol
        if version is not None:
            hdrs['x-oio-content-meta-version'] = str(version)
        if mime_type is not None:
            hdrs['x-oio-content-meta-mime-type'] = mime_type
        if chunk_method is not None:
            hdrs['x-oio-content-meta-chunk-method'] = chunk_method
        resp, body = self._direct_request(
            'POST', uri, data=data, params=params, autocreate=True,
            headers=hdrs, request_attempts=3, **kwargs)
        return resp, body

    def content_drain(self, account=None, reference=None, path=None, cid=None,
                      version=None, **kwargs):
        uri = self._make_uri('content/drain')
        params = self._make_params(account, reference, path, cid=cid,
                                   version=version)
        resp, _ = self._direct_request('POST', uri, params=params, **kwargs)
        return resp.status_code == 204

    def content_delete(self, account=None, reference=None, path=None, cid=None,
                       version=None, **kwargs):
        uri = self._make_uri('content/delete')
        params = self._make_params(account, reference, path, cid=cid,
                                   version=version)
        resp, _ = self._direct_request('POST', uri,
                                       params=params, **kwargs)
        return resp.status == 204

    def content_delete_many(self, account=None, reference=None, paths=None,
                            cid=None, **kwargs):
        uri = self._make_uri('content/delete_many')
        params = self._make_params(account, reference, cid=cid)
        unformatted_data = list()
        for obj in paths:
            unformatted_data.append({'name': obj})
        data = json.dumps({"contents": unformatted_data})
        results = list()
        try:
            _, resp_body = self._direct_request(
                'POST', uri, data=data, params=params, **kwargs)
            for obj in resp_body["contents"]:
                results.append((obj["name"], obj["status"] == 204))
            return results
        except exceptions.NotFound:
            for obj in paths:
                rc = self.content_delete(account, reference, obj, cid=cid,
                                         **kwargs)
                results.append((obj, rc))
            return results
        except exceptions.TooLarge:
            pivot = len(paths) / 2
            head = paths[:pivot]
            tail = paths[pivot:]
            if head:
                results += self.content_delete_many(
                        account, reference, head,
                        cid=cid, **kwargs)
            if tail:
                results += self.content_delete_many(
                        account, reference, tail,
                        cid=cid, **kwargs)
            return results
        except:
            raise

    def content_locate(self, account=None, reference=None, path=None, cid=None,
                       content=None, version=None, **kwargs):
        """
        Get a description of the content along with the list of its chunks.

        :param cid: container id that can be used in place of `account`
            and `reference`
        :type cid: hexadecimal `str`
        :param content: content id that can be used in place of `path`
        :type content: hexadecimal `str`
        :returns: a tuple with content metadata `dict` as first element
            and chunk `list` as second element
        """
        uri = self._make_uri('content/locate')
        params = self._make_params(account, reference, path, cid=cid,
                                   content=content, version=version)
        resp, chunks = self._direct_request(
                'GET', uri, params=params, **kwargs)
        # FIXME(FVE): see extract_content_headers_meta() code
        content_meta = extract_content_headers_meta(resp.headers)
        return content_meta, chunks

    def content_prepare(self, account=None, reference=None, path=None,
                        size=None, cid=None, stgpol=None, **kwargs):
        """
        Prepare an upload: get URLs of chunks on available rawx.

        :keyword autocreate: create container if it doesn't exist
        """
        uri = self._make_uri('content/prepare')
        params = self._make_params(account, reference, path, cid=cid)
        data = {'size': size}
        if stgpol:
            data['policy'] = stgpol
        data = json.dumps(data)
        resp, body = self._direct_request(
            'POST', uri, data=data, params=params, **kwargs)
        resp_headers = extract_content_headers_meta(resp.headers)
        return resp_headers, body

    def content_show(self, account=None, reference=None, path=None,
                     properties=None, cid=None, content=None, version=None,
                     **kwargs):
        """
        Get a description of the content along with its user properties.
        """
        uri = self._make_uri('content/get_properties')
        params = self._make_params(account, reference, path,
                                   cid=cid, content=content,
                                   version=version)
        data = json.dumps(properties) if properties else None
        resp, body = self._direct_request(
            'POST', uri, data=data, params=params, **kwargs)
        obj_meta = extract_content_headers_meta(resp.headers)
        obj_meta.update(body)
        return obj_meta

    def content_get_properties(self, account=None, reference=None, path=None,
                               properties=[], cid=None, version=None,
                               **kwargs):
        """
        Get the dictionary of properties set on a content.
        """
        return self.content_show(account, reference, path,
                                 properties=properties, cid=cid,
                                 version=version, **kwargs)

    def content_set_properties(self, account=None, reference=None, path=None,
                               properties={}, cid=None, version=None,
                               **kwargs):
        uri = self._make_uri('content/set_properties')
        params = self._make_params(account, reference, path,
                                   cid=cid, version=version)
        data = json.dumps(properties)
        _resp, _body = self._direct_request(
            'POST', uri, data=data, params=params, **kwargs)

    def content_del_properties(self, account=None, reference=None, path=None,
                               properties=[], cid=None, version=None,
                               **kwargs):
        uri = self._make_uri('content/del_properties')
        params = self._make_params(account, reference, path,
                                   cid=cid, version=version)
        data = json.dumps(properties)
        _resp, body = self._direct_request(
            'POST', uri, data=data, params=params, **kwargs)
        return body

    def content_touch(self, account=None, reference=None, path=None, cid=None,
                      version=None, **kwargs):
        uri = self._make_uri('content/touch')
        params = self._make_params(account, reference, path, version=version)
        self._direct_request('POST', uri, params=params, **kwargs)

    def content_spare(self, account=None, reference=None, path=None, data=None,
                      cid=None, stgpol=None, **kwargs):
        uri = self._make_uri('content/spare')
        params = self._make_params(account, reference, path, cid=cid)
        if stgpol:
            params['stgpol'] = stgpol
        data = json.dumps(data)
        _resp, body = self._direct_request(
            'POST', uri, data=data, params=params, **kwargs)
        return body<|MERGE_RESOLUTION|>--- conflicted
+++ resolved
@@ -1,4 +1,3 @@
-<<<<<<< HEAD
 # Copyright (C) 2015-2017 OpenIO SAS, as part of OpenIO SDS
 #
 # This library is free software; you can redistribute it and/or
@@ -14,10 +13,8 @@
 # You should have received a copy of the GNU Lesser General Public
 # License along with this library.
 
-=======
 import warnings
 from urllib import unquote_plus
->>>>>>> e5850030
 from oio.common.client import ProxyClient
 from oio.common.utils import json, ensure_headers
 from oio.common import exceptions
