--- conflicted
+++ resolved
@@ -35,13 +35,8 @@
 
     def check(self):
         result = False
-<<<<<<< HEAD
-        s = socket.socket(self.family, socket.SOCK_STREAM)
-        s.setsockopt(socket.SOL_SOCKET, socket.SO_REUSEADDR, 1)
-=======
-        sock = socket.socket(socket.AF_INET, socket.SOCK_STREAM)
+        sock = socket.socket(self.family, socket.SOCK_STREAM)
         sock.setsockopt(socket.SOL_SOCKET, socket.SO_REUSEADDR, 1)
->>>>>>> 1e6c7fd0
         try:
             sock.connect(self.addr)
             self._communicate(sock)
