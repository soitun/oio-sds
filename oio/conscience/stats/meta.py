--- conflicted
+++ resolved
@@ -29,11 +29,7 @@
     def get_stats(self):
         try:
             resp, _body = self.agent.client._request(
-<<<<<<< HEAD
-                    'GET', self.uri, params=self.params, retries=False)
-=======
                     'POST', self.uri, params=self.params, retries=False)
->>>>>>> b72d51d0
             return self._parse_stats_lines(resp.text)
         except Exception as exc:
             self.logger.debug("get_stats error: %s", exc)
