# Copyright (C) 2017-2019 OpenIO SAS, as part of OpenIO SDS
#
# This library is free software; you can redistribute it and/or
# modify it under the terms of the GNU Lesser General Public
# License as published by the Free Software Foundation; either
# version 3.0 of the License, or (at your option) any later version.
#
# This library is distributed in the hope that it will be useful,
# but WITHOUT ANY WARRANTY; without even the implied warranty of
# MERCHANTABILITY or FITNESS FOR A PARTICULAR PURPOSE.  See the GNU
# Lesser General Public License for more details.
#
# You should have received a copy of the GNU Lesser General Public
# License along with this library.

from functools import wraps
from oio.common.constants import REQID_HEADER
from oio.common.utils import request_id
from oio.common.exceptions import NotFound, NoSuchAccount, NoSuchObject, \
    NoSuchContainer, reraise


def ensure_headers(func):
    @wraps(func)
    def ensure_headers_wrapper(*args, **kwargs):
        if kwargs.setdefault('headers', dict()) is None:
            kwargs['headers'] = dict()
        return func(*args, **kwargs)
    return ensure_headers_wrapper


def ensure_request_id(func):
    @wraps(func)
    def ensure_request_id_wrapper(*args, **kwargs):
<<<<<<< HEAD
        headers = kwargs.setdefault('headers', dict())
        if REQID_HEADER not in headers:
=======
        headers = kwargs.get('headers', dict())
        # Old style request ID
        if 'X-oio-req-id' not in headers:
>>>>>>> 7933f1a0
            if 'reqid' in kwargs:
                headers[REQID_HEADER] = kwargs.pop('reqid')
            else:
<<<<<<< HEAD
                headers[REQID_HEADER] = request_id()
=======
                headers['X-oio-req-id'] = request_id()
            kwargs['headers'] = headers
        # New style request ID
        if 'reqid' not in kwargs:
            kwargs['reqid'] = kwargs['headers']['X-oio-req-id']
>>>>>>> 7933f1a0
        return func(*args, **kwargs)
    return ensure_request_id_wrapper


def handle_account_not_found(fnc):
    @wraps(fnc)
    def _wrapped(self, account=None, *args, **kwargs):
        try:
            return fnc(self, account, *args, **kwargs)
        except NotFound as err:
            err.message = "Account '%s' does not exist." % account
            reraise(NoSuchAccount, err)
    return _wrapped


def handle_container_not_found(fnc):
    @wraps(fnc)
    def _wrapped(self, account, container, *args, **kwargs):
        try:
            return fnc(self, account, container, *args, **kwargs)
        except NotFound as err:
            err.message = "Container '%s' does not exist." % container
            reraise(NoSuchContainer, err)
    return _wrapped


def handle_object_not_found(fnc):
    """
    Catch `oio.common.exceptions.NotFound` exceptions and raise either
    `oio.common.exceptions.NoSuchContainer` or
    `oio.common.exceptions.NoSuchObject` respectively if the container
    is missing or the object is missing.
    """
    @wraps(fnc)
    def _wrapped(self, account, container, obj, *args, **kwargs):
        try:
            return fnc(self, account, container, obj, *args, **kwargs)
        except NotFound as err:
            if err.status in (406, 431):
                err.message = "Container '%s' does not exist." % container
                reraise(NoSuchContainer, err)
            else:
                err.message = "Object '%s' does not exist." % obj
                reraise(NoSuchObject, err)
    return _wrapped<|MERGE_RESOLUTION|>--- conflicted
+++ resolved
@@ -32,26 +32,17 @@
 def ensure_request_id(func):
     @wraps(func)
     def ensure_request_id_wrapper(*args, **kwargs):
-<<<<<<< HEAD
         headers = kwargs.setdefault('headers', dict())
+        # Old style request ID
         if REQID_HEADER not in headers:
-=======
-        headers = kwargs.get('headers', dict())
-        # Old style request ID
-        if 'X-oio-req-id' not in headers:
->>>>>>> 7933f1a0
             if 'reqid' in kwargs:
                 headers[REQID_HEADER] = kwargs.pop('reqid')
             else:
-<<<<<<< HEAD
                 headers[REQID_HEADER] = request_id()
-=======
-                headers['X-oio-req-id'] = request_id()
             kwargs['headers'] = headers
         # New style request ID
         if 'reqid' not in kwargs:
-            kwargs['reqid'] = kwargs['headers']['X-oio-req-id']
->>>>>>> 7933f1a0
+            kwargs['reqid'] = kwargs['headers'][REQID_HEADER]
         return func(*args, **kwargs)
     return ensure_request_id_wrapper
 
