# Copyright (C) 2015-2020 OpenIO SAS, as part of OpenIO SDS
# Copyright (C) 2021 OVH SAS
#
# This library is free software; you can redistribute it and/or
# modify it under the terms of the GNU Lesser General Public
# License as published by the Free Software Foundation; either
# version 3.0 of the License, or (at your option) any later version.
#
# This library is distributed in the hope that it will be useful,
# but WITHOUT ANY WARRANTY; without even the implied warranty of
# MERCHANTABILITY or FITNESS FOR A PARTICULAR PURPOSE.  See the GNU
# Lesser General Public License for more details.
#
# You should have received a copy of the GNU Lesser General Public
# License along with this library.

from __future__ import print_function

import ctypes
import os
import grp
import hashlib
import pwd
import fcntl
import sys
from collections import OrderedDict
<<<<<<< HEAD
from ctypes import CDLL as orig_CDLL
from getpass import getuser
from hashlib import sha256
=======
>>>>>>> 4fac9867
from math import sqrt
from random import getrandbits
from io import RawIOBase
from itertools import chain, islice
from codecs import getdecoder, getencoder
from six import PY2, binary_type, text_type
from six.moves import range
from six.moves.urllib_parse import parse_qs, quote as _quote, urlparse

from oio.common.exceptions import OioException, DeadlineReached, ServiceBusy


try:
    import multiprocessing
    CPU_COUNT = multiprocessing.cpu_count() or 1
except (ImportError, NotImplementedError):
    CPU_COUNT = 1


utf8_decoder = getdecoder('utf-8')
utf8_encoder = getencoder('utf-8')


def quote(value, safe='/'):
    if isinstance(value, text_type):
        (value, _len) = utf8_encoder(value, 'replace')
    (valid_utf8_str, _len) = utf8_decoder(value, 'replace')
    return _quote(valid_utf8_str.encode('utf-8'), safe)


def encode(input, codec='utf-8'):
    """Recursively encode a list of dictionnaries"""
    if isinstance(input, dict):
        return {key: encode(value, codec) for key, value in input.items()}
    elif isinstance(input, list):
        return [encode(element, codec) for element in input]
    elif isinstance(input, text_type):
        return input.encode(codec)
    else:
        return input


def set_fd_non_blocking(fd):
    flags = fcntl.fcntl(fd, fcntl.F_GETFL) | os.O_NONBLOCK
    fcntl.fcntl(fd, fcntl.F_SETFL, flags)


def set_fd_close_on_exec(fd):
    flags = fcntl.fcntl(fd, fcntl.F_GETFD)
    flags |= fcntl.FD_CLOEXEC
    fcntl.fcntl(fd, fcntl.F_SETFL, flags)


def drop_privileges(user):
    """
    Change the effective user of the current process, resets the current
    directory to /.
    """
    if os.geteuid() == 0:
        groups = [g.gr_gid for g in grp.getgrall() if user in g.gr_mem]
        os.setgroups(groups)
    current_user = getuser()
    if user != current_user:
        try:
            user_entry = pwd.getpwnam(user)
        except KeyError as exc:
            raise OioException("User %s does not exist (%s). Are you running "
                               "your namespace with another user name?" %
                               (user, exc))
        try:
            os.setgid(user_entry[3])
            os.setuid(user_entry[2])
        except OSError as exc:
            raise OioException("Failed to switch uid to %s or gid to %s: %s" %
                               (user_entry[2], user_entry[3], exc))
        os.environ['HOME'] = user_entry[5]
        try:
            os.setsid()
        except OSError:
            pass
    os.chdir('/')
    os.umask(0o22)


def paths_gen(volume_path):
    """
    Yield paths of all regular files under `volume_path`.
    """
    for root, _dirs, files in os.walk(volume_path):
        for name in files:
            yield os.path.join(root, name)


def statfs(volume):
    """
    :param volume: path to the mount point to get stats from.
    :returns: the free space ratio.
    :rtype: `float`
    """
    st = os.statvfs(volume)
    free_inodes = st.f_ffree
    total_inodes = st.f_files
    free_blocks = st.f_bavail
    total_blocks = st.f_blocks
    if total_inodes > 0:
        inode_ratio = float(free_inodes)/float(total_inodes)
    else:
        inode_ratio = 1
    if total_blocks > 0:
        block_ratio = float(free_blocks)/float(total_blocks)
    else:
        block_ratio = 1
    return min(inode_ratio, block_ratio)


class CacheDict(OrderedDict):
    """
    OrderedDict subclass which holds a limited number of items.
    """

    def __init__(self, size=262144):
        super(CacheDict, self).__init__()
        self.size = size

    def __setitem__(self, key, value):
        super(CacheDict, self).__setitem__(key, value)
        self._check_size()

    def _check_size(self):
        while len(self) > self.size:
            self.popitem(last=False)


class RingBuffer(list):
    def __init__(self, size=1):
        self._count = 0
        self._zero = 0
        self._size = size

    @property
    def size(self):
        """Get the size of the ring buffer"""
        return self._size

    def __index(self, key):
        if not self._count:
            raise IndexError('list index out of range')
        if isinstance(key, slice):
            start = (key.start + self._zero) % self._count
            stop = key.stop or (self._count + 1)
            return slice(start, stop)
        return (key + self._zero) % self._count

    def append(self, value):
        if self._count < self._size:
            super(RingBuffer, self).append(value)
            self._count += 1
        else:
            super(RingBuffer, self).__setitem__(self._zero % self._size, value)
            self._zero += 1

    def __getitem__(self, key):
        return super(RingBuffer, self).__getitem__(self.__index(key))

    def __setitem__(self, key, value):
        return super(RingBuffer, self).__setitem__(self.__index(key), value)

    def __delitem__(self, key):
        raise TypeError('Delete impossible in RingBuffer')

    def __iter__(self):
        for i in range(0, self._count):
            yield self[i]


def cid_from_name(account, ref):
    """
    Compute a container ID from an account and a reference name.
    """
    hash_ = hashlib.new('sha256')
    for v in [account, '\0', ref]:
        if isinstance(v, text_type):
            v = v.encode('utf-8')
        hash_.update(v)
    return hash_.hexdigest().upper()


def fix_ranges(ranges, length):
    if length is None or not ranges or ranges == []:
        return None
    result = []
    for r in ranges:
        start, end = r
        if start is None:
            if end == 0:
                # bytes=-0
                continue
            elif end >= length:
                # all content must be returned
                result.append((0, length-1))
            else:
                result.append((length - end, length-1))
            continue
        if end is None:
            if start < length:
                result.append((start, length-1))
            else:
                # skip
                continue
        elif start < length:
            result.append((start, min(end, length-1)))

    return result


def request_id(prefix=''):
    """
    Build a 128-bit request id string.

    :param prefix: optional prefix to the request id.
    """
    pref_bits = min(112, len(prefix) * 4)
    rand_bits = 112 - pref_bits
    return "%s%04X%0*X" % (prefix, os.getpid(),
                           rand_bits//4, getrandbits(rand_bits))


if PY2:
    class GeneratorIO(RawIOBase):
        """
        Make a file-like object from a generator.
        `gen` is the generator to read.
        `sub_generator` is a boolean telling that the generator
        yields sequences of bytes instead of bytes.
        """

        def __init__(self, gen, sub_generator=True, iter_size=8192):
            self.generator = self._wrap(gen)
            self._sub_gen = sub_generator
            self.iter_size = iter_size
            self.byte_generator = chain.from_iterable(self.generator)

        def _wrap(self, gen):
            """
            Wrap the provided generator so it yields bytes
            instead of sequences of bytes
            """
            if isinstance(gen, binary_type):
                yield gen
                return

            for part in gen:
                if part:
                    # FIXME(FVE): get rid of this, we don't need to yield bytes
                    if self._sub_gen:
                        try:
                            for byte in part:
                                yield byte
                        except TypeError:
                            # The yielded elements do not support iteration
                            # thus we will disable it
                            self._sub_gen = False
                            yield part
                    else:
                        yield part
                else:
                    return

        def readable(self):
            return True

        def read(self, size=None):
            if size is not None:
                return b''.join(islice(self.generator, size))
            return b''.join(self.generator)

        def readinto(self, b):  # pylint: disable=invalid-name
            read_len = len(b)
            read_data = self.read(read_len)
            b[0:len(read_data)] = read_data
            return len(read_data)

        def __iter__(self):
            while True:
                buf = self.read(self.iter_size)
                if not buf:
                    return
                yield buf

else:
    class GeneratorIO(RawIOBase):
        """
        Make a file-like object from a generator.
        `gen` is the generator to read.
        `sub_generator` is deprecated.
        """

        def __init__(self, gen, sub_generator=False, iter_size=8192):
            self.generator = self._wrap(gen)
            self.iter_size = iter_size
            self.byte_generator = chain.from_iterable(self.generator)

        def _wrap(self, gen):
            """
            Wrap the provided generator so it yields bytes objects
            and not single bytes.
            """
            if isinstance(gen, binary_type):
                yield gen
                return
            for part in gen:
                yield part

        def readable(self):
            return True

        def read(self, size=None):
            if size is not None:
                buf = bytes(islice(self.byte_generator, size))
                return buf
            try:
                return next(self.generator)
            except StopIteration:
                return bytes(0)

        def readinto(self, b):  # pylint: disable=invalid-name
            read_len = len(b)
            read_data = self.read(read_len)
            b[0:len(read_data)] = read_data
            return len(read_data)

        def __iter__(self):
            while True:
                buf = self.read(self.iter_size)
                if not buf:
                    return
                yield buf


def group_chunk_errors(chunk_err_iter):
    """
    Group errors in a dictionary of lists.
    The keys are errors, the values are lists of chunk IDs.
    """
    errors = dict()
    for chunk, err in chunk_err_iter:
        err_list = errors.get(err) or list()
        err_list.append(chunk)
        errors[err] = err_list
    return errors


def depaginate(func, item_key=None, listing_key=None, marker_key=None,
               truncated_key=None, attempts=1, *args, **kwargs):
    """
    Yield items from the lists returned by the repetitive calls
    to `func(*args, **kwargs)`. For each call (except the first),
    the marker is taken from the last element returned by the previous
    call (unless `marker_key` is provided). The listing stops after
    an empty listing is returned (unless `truncated_key` is provided).

    :param item_key: an accessor to the actual item that should be yielded,
        applied on each element of the listing
    :param listing_key: an accessor to the actual listing, applied
        on the result of `func(*args, **kwargs)`
    :param marker_key: an accessor to the next marker from the previous
        listing, applied on the result of `func(*args, **kwargs)`
    :param truncated_key: an accessor telling if the listing is truncated,
        applied on the result of `func(*args, **kwargs)`
    """
    if not item_key:
        # pylint: disable=function-redefined, missing-docstring
        def item_key(item):
            return item
    if not listing_key:
        # pylint: disable=function-redefined, missing-docstring
        def listing_key(listing):
            return listing
    if not marker_key:
        # pylint: disable=function-redefined, missing-docstring
        def marker_key(listing):
            return listing[-1]
    if not truncated_key:
        # pylint: disable=function-redefined, missing-docstring
        def truncated_key(listing):
            return bool(listing_key(listing))

    for i in range(attempts):
        try:
            raw_listing = func(*args, **kwargs)
            break
        except ServiceBusy:
            if i >= attempts - 1:
                raise
    listing = listing_key(raw_listing)
    for item in listing:
        yield item_key(item)

    while truncated_key(raw_listing):
        kwargs['marker'] = marker_key(raw_listing)
        for i in range(attempts):
            try:
                raw_listing = func(*args, **kwargs)
                break
            except ServiceBusy:
                if i >= attempts - 1:
                    raise
        listing = listing_key(raw_listing)
        if listing:
            for item in listing:
                yield item_key(item)


# See <linux/time.h>
# Glib2 uses CLOCK_MONOTONIC
__CLOCK_MONOTONIC = 1
__CLOCK_MONOTONIC_RAW = 4
__MONOTONIC_TIME = None


def monotonic_time():
    """Get the monotonic time as float seconds"""
    global __MONOTONIC_TIME
    if __MONOTONIC_TIME is None:
        # Taken from https://stackoverflow.com/a/1205762
        class timespec(ctypes.Structure):
            _fields_ = [
                ('tv_sec', ctypes.c_long),
                ('tv_nsec', ctypes.c_long)
            ]

        try:
            librt = ctypes.CDLL('librt.so.1', use_errno=True)
            clock_gettime = librt.clock_gettime
            clock_gettime.argtypes = [ctypes.c_int, ctypes.POINTER(timespec)]

            def _monotonic_time():
                ts = timespec()
                if clock_gettime(__CLOCK_MONOTONIC, ctypes.pointer(ts)):
                    errno_ = ctypes.get_errno()
                    raise OSError(errno_, os.strerror(errno_))
                return ts.tv_sec + ts.tv_nsec * 1e-9

            __MONOTONIC_TIME = _monotonic_time
        except OSError as exc:
            from sys import stderr
            from time import time
            print("Failed to load clock_gettime(): %s" % exc,
                  file=stderr)
            __MONOTONIC_TIME = time

    return __MONOTONIC_TIME()


def deadline_to_timeout(deadline, check=False):
    """Convert a deadline (`float` seconds) to a timeout (`float` seconds)"""
    dl_to = deadline - monotonic_time()
    if check and dl_to <= 0.0:
        raise DeadlineReached()
    return dl_to


def timeout_to_deadline(timeout, now=None):
    """Convert a timeout (`float` seconds) to a deadline (`float` seconds)."""
    if now is None:
        now = monotonic_time()
    return now + timeout


def set_deadline_from_read_timeout(kwargs, force=False):
    """
    Compute a deadline from a read timeout, and set it in a keyword
    argument dictionary if there is none (or `force` is set).
    """
    to = kwargs.get('read_timeout')
    if to is not None and (force or 'deadline' not in kwargs):
        kwargs['deadline'] = timeout_to_deadline(to)


def lower_dict_keys(mydict):
    """Convert all dict keys to lower case."""
    old_keys = list()
    for k, v in mydict.items():
        nk = k.lower()
        if nk == k:
            continue
        mydict[nk] = v
        old_keys.append(k)
    for k in old_keys:
        del mydict[k]


def compute_perfdata_stats(perfdata, prefix='upload.'):
    """
    Compute extra statistics from a dictionary of performance data.
    """
    rawx_perfdata = perfdata.get('rawx')
    if not rawx_perfdata:
        return
    tot = stot = count = 0
    for k, v in rawx_perfdata.items():
        if k.startswith(prefix):
            tot += v
            stot += v ** 2
            count += 1
    avg = tot/count
    sdev = sqrt(stot/count - avg**2)
    rawx_perfdata[prefix + 'AVG'] = avg
    rawx_perfdata[prefix + 'SD'] = sdev
    rawx_perfdata[prefix + 'RSD'] = sdev/avg


<<<<<<< HEAD
def get_virtualenv_dir(subdir=''):
    """
    Get the virtualenv directory if the code is run in a virtualenv.
    """
    # Get venv prefix...
    if hasattr(sys, 'real_prefix') or (
            hasattr(sys, 'base_prefix') and sys.base_prefix != sys.prefix):
        # In virtualenv, the venv prefix is sys.prefix
        return os.path.normpath(os.path.join(sys.prefix, subdir))
    return None


def CDLL(name, **kwargs):
    """
    Do the same as ctypes.CDLL, but first try in the virtualenv directory
    if the code is run in a virtualenv.
    """
    virtualenv_dir = get_virtualenv_dir(subdir='lib')
    if virtualenv_dir:
        # First try with the virtualenv directory
        try:
            return orig_CDLL(os.path.join(virtualenv_dir, name), **kwargs)
        except OSError:
            # Now, try without the virtualenv directory
            pass
    return orig_CDLL(name, **kwargs)


def parse_conn_str(conn_str):
    """
    Get the connection scheme, network host (or hosts)
    and a dictionary of extra arguments from a connection string.

    Example:
    >>> parse_conn_str('redis://10.0.1.27:666,10.0.1.25:667?opt1=val1&opt2=5')
    ('redis', '10.0.1.27:666,10.0.1.25:667', {'opt1': 'val1', 'opt2': '5'})
    """
    scheme, netloc, _, _, query, _ = urlparse(conn_str)
    kwargs = {k: ','.join(v) for k, v in parse_qs(query).items()}
    return scheme, netloc, kwargs
=======
def compute_chunk_id(cid, path, version, position, policy, hash_algo='sha256'):
    """
    Compute the predictable chunk ID for the specified object version,
    position and policy.
    """
    base = cid + path + str(version) + str(position) + policy
    hash_ = hashlib.new(hash_algo)
    hash_.update(base.encode('utf-8'))
    return hash_.hexdigest().upper()
>>>>>>> 4fac9867
<|MERGE_RESOLUTION|>--- conflicted
+++ resolved
@@ -24,12 +24,8 @@
 import fcntl
 import sys
 from collections import OrderedDict
-<<<<<<< HEAD
 from ctypes import CDLL as orig_CDLL
 from getpass import getuser
-from hashlib import sha256
-=======
->>>>>>> 4fac9867
 from math import sqrt
 from random import getrandbits
 from io import RawIOBase
@@ -542,7 +538,6 @@
     rawx_perfdata[prefix + 'RSD'] = sdev/avg
 
 
-<<<<<<< HEAD
 def get_virtualenv_dir(subdir=''):
     """
     Get the virtualenv directory if the code is run in a virtualenv.
@@ -583,7 +578,8 @@
     scheme, netloc, _, _, query, _ = urlparse(conn_str)
     kwargs = {k: ','.join(v) for k, v in parse_qs(query).items()}
     return scheme, netloc, kwargs
-=======
+
+
 def compute_chunk_id(cid, path, version, position, policy, hash_algo='sha256'):
     """
     Compute the predictable chunk ID for the specified object version,
@@ -592,5 +588,4 @@
     base = cid + path + str(version) + str(position) + policy
     hash_ = hashlib.new(hash_algo)
     hash_.update(base.encode('utf-8'))
-    return hash_.hexdigest().upper()
->>>>>>> 4fac9867
+    return hash_.hexdigest().upper()