--- conflicted
+++ resolved
@@ -1,10 +1,4 @@
 sudo: required
-<<<<<<< HEAD
-dist: trusty
-language: go
-go:
-  - 1.10.x
-=======
 dist: xenial
 language: c
 addons:
@@ -49,7 +43,6 @@
     - openio-gridinit
 services:
   - zookeeper
->>>>>>> 81f07f7a
 install:
   - virtualenv $HOME/oio && source $HOME/oio/bin/activate
   - pip install --upgrade pip setuptools virtualenv tox
@@ -89,12 +82,7 @@
   - ./tools/oio-travis-tests.sh
   - make coverage
 after_success:
-<<<<<<< HEAD
-  - bash <(curl -s https://codecov.io/bash) -f cmake_coverage.output
+  - bash <(curl -s https://codecov.io/bash) -f /tmp/cmake_coverage.output
   - codecov
   - if cat ${HOME}/go_coverage.output.* > go_coverage.output; then rm ${HOME}/go_coverage.output.*; else echo "" > go_coverage.output; fi
-  - bash <(curl -s https://codecov.io/bash) -f go_coverage.output
-=======
-  - bash <(curl -s https://codecov.io/bash) -f /tmp/cmake_coverage.output
-  - codecov
->>>>>>> 81f07f7a
+  - bash <(curl -s https://codecov.io/bash) -f go_coverage.output