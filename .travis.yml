sudo: required
<<<<<<< HEAD
dist: trusty
language: go
go:
  - 1.10.x
addons:
  apt:
    sources:
    - sourceline: 'deb http://archive.ubuntu.com/ubuntu trusty-backports main restricted universe multiverse'
    - sourceline: 'deb http://mirror.openio.io/pub/repo/openio/sds/17.04/ubuntu/trusty ./'
    update: true

before_install:
  - sudo apt-get update -qq
  - sudo apt-get install -y --force-yes flex bison curl lcov libglib2.0-dev libzookeeper-mt-dev libzmq3-dev libcurl4-gnutls-dev libapreq2-dev libsqlite3-dev attr libattr1-dev apache2 apache2-dev libapache2-mod-wsgi liblzo2-dev libjson-c-dev libleveldb1 libleveldb-dev libattr1-dev python-all-dev python-virtualenv liberasurecode-dev zookeeper zookeeper-bin zookeeperd beanstalkd openio-gridinit openio-asn1c gdb

install:
  - sudo service beanstalkd stop
=======
dist: xenial
language: c
addons:
  apt:
    sources:
    - sourceline: 'deb http://archive.ubuntu.com/ubuntu/ xenial-backports main restricted universe multiverse'
    - sourceline: 'deb http://mirror.openio.io/pub/repo/openio/sds/18.04/ubuntu/ xenial/'
      key_url: 'http://mirror.openio.io/pub/repo/openio/APT-GPG-KEY-OPENIO-0'
    packages:
    - curl
    - lcov
    - flex
    - bison
    - libcurl4-gnutls-dev
    - libglib2.0-dev
    - libapreq2-dev
    - libsqlite3-dev
    - libjson-c-dev
    - apache2
    - apache2-dev
    - libapache2-mod-wsgi
    - liblzo2-dev
    - libzmq3-dev
    - libattr1-dev
    - libzookeeper-mt-dev
    - liberasurecode-dev
    - python-dev
    - python-pbr
    - python-setuptools
    - libleveldb-dev
    - redis-server
    - redis-tools
    - zookeeper
    - zookeeper-bin
    - zookeeperd
    - sqlite3
    - beanstalkd
    - python-virtualenv
    - gdb
    - attr
    - openio-asn1c
    - openio-gridinit
services:
  - zookeeper
install:
>>>>>>> 23a35924
  - virtualenv $HOME/oio && source $HOME/oio/bin/activate
  - pip install --upgrade pip setuptools virtualenv tox
  - pip install --upgrade -r all-requirements.txt -r test-requirements.txt
  - pip install --upgrade zkpython
  - go get gopkg.in/ini.v1 gopkg.in/tylerb/graceful.v1

env:
  - TEST_SUITE=3copies,with-service-id
  - TEST_SUITE=ec,with-random-service-id
  - TEST_SUITE=repli,go-rawx
  - TEST_SUITE=ec
  - TEST_SUITE=3copies
  - TEST_SUITE=multi-beanstalk
  - TEST_SUITE=small-cache
  - TEST_SUITE=slave
  - TEST_SUITE=cli
  - TEST_SUITE=worm
  - TEST_SUITE=build,unit,copyright,variables
  - TEST_SUITE=rebuilder,mover,with-service-id
<<<<<<< HEAD
=======
  - TEST_SUITE=webhook
>>>>>>> 23a35924

script:
  - sudo bash -c "echo '/tmp/core.%p.%E' > /proc/sys/kernel/core_pattern"
  - ulimit -c unlimited -S
  - set -e
  - mkdir /tmp/oio && source $HOME/oio/bin/activate
  - export CMAKE_OPTS='-DCMAKE_INSTALL_PREFIX=/tmp/oio -DLD_LIBDIR=lib -DZK_LIBDIR=/usr/lib -DZK_INCDIR=/usr/include/zookeeper -DAPACHE2_LIBDIR=/usr/lib/apache2 -DAPACHE2_INCDIR=/usr/include/apache2 -DAPACHE2_MODDIR=/tmp/oio/lib/apache2/module'
  - if [ "build" == "${TEST_SUITE/*build*/build}" ] ; then cmake ${CMAKE_OPTS} -DCMAKE_BUILD_TYPE="Release" . && make all && make clean ; fi
  - export PYTHON_COVERAGE=1 CMAKE_OPTS="${CMAKE_OPTS} -DENABLE_CODECOVERAGE=on"
  - cmake ${CMAKE_OPTS} -DCMAKE_BUILD_TYPE="Debug" . && make all install
  - git fetch --tags
  - python setup.py develop
  - bash ./tools/oio-check-version.sh
  - export G_DEBUG_LEVEL=D PATH="$PATH:/tmp/oio/bin" LD_LIBRARY_PATH="$LD_LIBRARY_PATH:/tmp/oio/lib"
  - make coverage_init
  - ./tools/oio-travis-tests.sh
  - make coverage

after_success:
  - bash <(curl -s https://codecov.io/bash) -f /tmp/cmake_coverage.output
  - codecov
  - if cat ${HOME}/go_coverage.output.* > go_coverage.output; then rm ${HOME}/go_coverage.output.*; else echo "" > go_coverage.output; fi
  - bash <(curl -s https://codecov.io/bash) -f go_coverage.output<|MERGE_RESOLUTION|>--- conflicted
+++ resolved
@@ -1,23 +1,4 @@
 sudo: required
-<<<<<<< HEAD
-dist: trusty
-language: go
-go:
-  - 1.10.x
-addons:
-  apt:
-    sources:
-    - sourceline: 'deb http://archive.ubuntu.com/ubuntu trusty-backports main restricted universe multiverse'
-    - sourceline: 'deb http://mirror.openio.io/pub/repo/openio/sds/17.04/ubuntu/trusty ./'
-    update: true
-
-before_install:
-  - sudo apt-get update -qq
-  - sudo apt-get install -y --force-yes flex bison curl lcov libglib2.0-dev libzookeeper-mt-dev libzmq3-dev libcurl4-gnutls-dev libapreq2-dev libsqlite3-dev attr libattr1-dev apache2 apache2-dev libapache2-mod-wsgi liblzo2-dev libjson-c-dev libleveldb1 libleveldb-dev libattr1-dev python-all-dev python-virtualenv liberasurecode-dev zookeeper zookeeper-bin zookeeperd beanstalkd openio-gridinit openio-asn1c gdb
-
-install:
-  - sudo service beanstalkd stop
-=======
 dist: xenial
 language: c
 addons:
@@ -26,44 +7,45 @@
     - sourceline: 'deb http://archive.ubuntu.com/ubuntu/ xenial-backports main restricted universe multiverse'
     - sourceline: 'deb http://mirror.openio.io/pub/repo/openio/sds/18.04/ubuntu/ xenial/'
       key_url: 'http://mirror.openio.io/pub/repo/openio/APT-GPG-KEY-OPENIO-0'
+# Please keep the following list sorted!
     packages:
-    - curl
-    - lcov
-    - flex
-    - bison
-    - libcurl4-gnutls-dev
-    - libglib2.0-dev
-    - libapreq2-dev
-    - libsqlite3-dev
-    - libjson-c-dev
     - apache2
     - apache2-dev
+    - attr
+    - beanstalkd
+    - bison
+    - curl
+    - flex
+    - gdb
+    - lcov
     - libapache2-mod-wsgi
+    - libapreq2-dev
+    - libattr1-dev
+    - libcurl4-gnutls-dev
+    - liberasurecode-dev
+    - libglib2.0-dev
+    - libjson-c-dev
+    - libleveldb-dev
     - liblzo2-dev
+    - libsqlite3-dev
     - libzmq3-dev
-    - libattr1-dev
     - libzookeeper-mt-dev
-    - liberasurecode-dev
+    - openio-asn1c
+    - openio-gridinit
+    - python-all-dev
     - python-dev
     - python-pbr
     - python-setuptools
-    - libleveldb-dev
+    - python-virtualenv
     - redis-server
     - redis-tools
+    - sqlite3
     - zookeeper
     - zookeeper-bin
     - zookeeperd
-    - sqlite3
-    - beanstalkd
-    - python-virtualenv
-    - gdb
-    - attr
-    - openio-asn1c
-    - openio-gridinit
 services:
   - zookeeper
 install:
->>>>>>> 23a35924
   - virtualenv $HOME/oio && source $HOME/oio/bin/activate
   - pip install --upgrade pip setuptools virtualenv tox
   - pip install --upgrade -r all-requirements.txt -r test-requirements.txt
@@ -83,10 +65,7 @@
   - TEST_SUITE=worm
   - TEST_SUITE=build,unit,copyright,variables
   - TEST_SUITE=rebuilder,mover,with-service-id
-<<<<<<< HEAD
-=======
   - TEST_SUITE=webhook
->>>>>>> 23a35924
 
 script:
   - sudo bash -c "echo '/tmp/core.%p.%E' > /proc/sys/kernel/core_pattern"
