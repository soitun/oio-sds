/*
OpenIO SDS sqliterepo
Copyright (C) 2014 Worldline, as part of Redcurrant
Copyright (C) 2015-2017 OpenIO SAS, as part of OpenIO SDS
<<<<<<< HEAD
Copyright (C) 2021 OVH SAS
=======
Copyright (C) 2020 OVH SAS
>>>>>>> 83104ac7

This library is free software; you can redistribute it and/or
modify it under the terms of the GNU Lesser General Public
License as published by the Free Software Foundation; either
version 3.0 of the License, or (at your option) any later version.

This library is distributed in the hope that it will be useful,
but WITHOUT ANY WARRANTY; without even the implied warranty of
MERCHANTABILITY or FITNESS FOR A PARTICULAR PURPOSE.  See the GNU
Lesser General Public License for more details.

You should have received a copy of the GNU Lesser General Public
License along with this library.
*/

#ifndef OIO_SDS__sqliterepo__sqlite_utils_h
# define OIO_SDS__sqliterepo__sqlite_utils_h 1

# include <sqlite3.h>
# include <glib.h>

#ifndef SQLX_QUERY_DOMAIN
# define SQLX_QUERY_DOMAIN "sqlx.query"
#endif

#ifndef SQLX_ADMIN_PREFIX_SYS
#define SQLX_ADMIN_PREFIX_SYS "sys."
#endif

#ifndef SQLX_ADMIN_PREFIX_USER
#define SQLX_ADMIN_PREFIX_USER "user."
#endif

#ifndef SQLX_ADMIN_PEERS
#define SQLX_ADMIN_PEERS SQLX_ADMIN_PREFIX_SYS "peers"
#endif

#ifndef SQLX_ADMIN_INITFLAG
#define SQLX_ADMIN_INITFLAG SQLX_ADMIN_PREFIX_SYS "sqlx.init"
#endif

#ifndef SQLX_ADMIN_STATUS
#define SQLX_ADMIN_STATUS SQLX_ADMIN_PREFIX_SYS "status"
#endif

#ifndef SQLX_ADMIN_NAMESPACE
#define SQLX_ADMIN_NAMESPACE SQLX_ADMIN_PREFIX_SYS "ns"
#endif

#ifndef SQLX_ADMIN_ACCOUNT
#define SQLX_ADMIN_ACCOUNT SQLX_ADMIN_PREFIX_SYS "account"
#endif

#ifndef SQLX_ADMIN_USERNAME
#define SQLX_ADMIN_USERNAME SQLX_ADMIN_PREFIX_SYS "user.name"
#endif

// Deprecated since oio-sds 4.4.0
#ifndef SQLX_ADMIN_USERTYPE
#define SQLX_ADMIN_USERTYPE SQLX_ADMIN_PREFIX_SYS "user.type"
#endif

#ifndef SQLX_ADMIN_BASENAME
#define SQLX_ADMIN_BASENAME SQLX_ADMIN_PREFIX_SYS "name"
#endif

#ifndef SQLX_ADMIN_BASETYPE
#define SQLX_ADMIN_BASETYPE SQLX_ADMIN_PREFIX_SYS "type"
#endif

#ifndef SQLX_ADMIN_LAST_VACUUM
#define SQLX_ADMIN_LAST_VACUUM SQLX_ADMIN_PREFIX_SYS "last_vacuum"
#endif

/** Can read and write */
#define ADMIN_STATUS_ENABLED  0x00000000
/** Cannot write but can read */
#define ADMIN_STATUS_FROZEN   (guint32)-1
/** Can neither write nor read */
#define ADMIN_STATUS_DISABLED (guint32)-2

#define SQLITE_GERROR(db,RC) NEWERROR((RC), "(%s) %s", \
		sqlite_strerror(RC), ((db)?sqlite3_errmsg(db):"unknown error"))

#define SQLX_CORRUPT_SUFFIX ".corrupted"

static inline int
sqlx_code_good(const int rc)
{
	return rc == SQLITE_ROW || rc == SQLITE_DONE || rc == SQLITE_OK;
}

/** @see sqlite3_prepare_v2() */
# define sqlite3_prepare_debug(R,db,zSql,nByte,ppStmt,pzTail) do { \
	(R) = sqlite3_prepare_v2(db, zSql, nByte, ppStmt, pzTail); \
	if (!sqlx_code_good(R) || GRID_TRACE_ENABLED()) \
		g_log(SQLX_QUERY_DOMAIN, \
				sqlx_code_good(R) ? GRID_LOGLVL_TRACE : GRID_LOGLVL_WARN, \
				"sqlite3_prepare_v2(%p,%p,\"%.*s\") = (%d/%s) %s", \
				db, ppStmt, 64, zSql, (R), sqlite_strerror(R), sqlite3_errmsg(db)); \
} while (0)

/** @see sqlite3_step() */
# define sqlite3_step_debug(R,S) do { \
	(R) = sqlite3_step(S); \
	if (!sqlx_code_good(R) || GRID_TRACE2_ENABLED()) \
		g_log(SQLX_QUERY_DOMAIN, \
				sqlx_code_good(R) ? GRID_LOGLVL_TRACE2 : GRID_LOGLVL_WARN, \
				"sqlite3_step() = %s (%d)", \
				sqlite_strerror(R), R); \
} while (0)

/** @see sqlite3_step_debug() */
# define sqlite3_step_debug_until_end(R,S) do { \
	sqlite3_step_debug((R),(S)); \
} while ((R) == SQLITE_ROW)

/** @see sqlite3_finalize() */
# define sqlite3_finalize_debug(R,S) do { \
	(R) = sqlite3_finalize(S); \
	if (!sqlx_code_good(R) || GRID_TRACE2_ENABLED()) \
		g_log(SQLX_QUERY_DOMAIN, \
				sqlx_code_good(R) ? GRID_LOGLVL_TRACE2 : GRID_LOGLVL_WARN, \
				"sqlite3_finalize() = %s (%d)", \
				sqlite_strerror(R), R); \
} while (0)

/** Return a string describing the error that occured on the SQLite base */
const char * sqlite_strerror(const int rc);

int sqlx_exec(sqlite3 *handle, const gchar *sql);

struct sqlx_sqlite3_s;

int sqlx_sqlite3_finalize(struct sqlx_sqlite3_s *sq3, sqlite3_stmt *stmt,
		GError *err);

struct oio_url_s* sqlx_admin_get_url (struct sqlx_sqlite3_s *sq3);

/* load the whole internal cached from the <admin> table. */
void sqlx_admin_load(struct sqlx_sqlite3_s *sq3);

/* calls sqlx_admin_load(), set values for missing tables, etc */
void sqlx_admin_reload(struct sqlx_sqlite3_s *sq3);

void sqlx_admin_del(struct sqlx_sqlite3_s *sq3, const gchar *k);
void sqlx_admin_del_all_user(struct sqlx_sqlite3_s *sq3, GTraverseFunc func,
		gpointer data);

int sqlx_admin_has(struct sqlx_sqlite3_s *sq3, const gchar *k);


void sqlx_admin_set_i64(struct sqlx_sqlite3_s *sq3, const gchar *k, const gint64 v);
gboolean sqlx_admin_set_str(struct sqlx_sqlite3_s *sq3, const gchar *k, const gchar *v);

gboolean sqlx_admin_init_i64(struct sqlx_sqlite3_s *sq3, const gchar *k, const gint64 v);
gboolean sqlx_admin_init_str(struct sqlx_sqlite3_s *sq3, const gchar *k, const gchar *v);

void sqlx_admin_inc_i64(struct sqlx_sqlite3_s *sq3, const gchar *k, const gint64 delta);

gint64 sqlx_admin_get_i64(struct sqlx_sqlite3_s *sq3, const gchar *k, const gint64 def);
gchar* sqlx_admin_get_str(struct sqlx_sqlite3_s *sq3, const gchar *k);
gchar** sqlx_admin_get_keys(struct sqlx_sqlite3_s *sq3);
gchar** sqlx_admin_get_keyvalues(struct sqlx_sqlite3_s *sq3,
		gboolean (*filter)(const gchar *k));

void sqlx_admin_inc_version(struct sqlx_sqlite3_s *sq3, const gchar *k, const int d);
void sqlx_admin_inc_all_versions(struct sqlx_sqlite3_s *sq3, const int delta);

void sqlx_admin_ensure_versions (struct sqlx_sqlite3_s *sq3);

/* Check if peers have been saved in the database, save them if needed.
 * Returns TRUE if peers have just been saved,
 * FALSE if they were already there */
gboolean sqlx_admin_ensure_peers(struct sqlx_sqlite3_s *sq3, gchar **peers);

/* calls sqlx_admin_save() if the handle is dirty */
guint sqlx_admin_save_lazy (struct sqlx_sqlite3_s *sq3);

/* if the handle is dirty, it calls sqlx_admin_save() in a transaction */
guint sqlx_admin_save_lazy_tnx (struct sqlx_sqlite3_s *sq3);

/* application-level */
void sqlx_admin_set_status(struct sqlx_sqlite3_s *sq3, gint64 status);
gint64 sqlx_admin_get_status(struct sqlx_sqlite3_s *sq3);

/* Get a (static) string representing the status of the database. */
const gchar* sqlx_admin_status2str(gint64 status);

void sqlx_alert_dirty_base(struct sqlx_sqlite3_s *sq3, const char *msg);

/* database properties */
struct db_properties_s;

struct db_properties_s *db_properties_new(void);

void db_properties_free(
		struct db_properties_s *db_properties);

void db_properties_add(
		struct db_properties_s *db_properties,
		gchar *key, gchar *value);

GString * db_properties_to_json(
		struct db_properties_s *db_properties, GString *json);

gboolean db_properties_has_system_property(
		struct db_properties_s *db_properties, gchar **properties);

/* database stats */

GPtrArray* sqlx_admin_get_usage(struct sqlx_sqlite3_s *sq3);

#endif /*OIO_SDS__sqliterepo__sqlite_utils_h*/<|MERGE_RESOLUTION|>--- conflicted
+++ resolved
@@ -2,11 +2,7 @@
 OpenIO SDS sqliterepo
 Copyright (C) 2014 Worldline, as part of Redcurrant
 Copyright (C) 2015-2017 OpenIO SAS, as part of OpenIO SDS
-<<<<<<< HEAD
-Copyright (C) 2021 OVH SAS
-=======
-Copyright (C) 2020 OVH SAS
->>>>>>> 83104ac7
+Copyright (C) 2020-2021 OVH SAS
 
 This library is free software; you can redistribute it and/or
 modify it under the terms of the GNU Lesser General Public
